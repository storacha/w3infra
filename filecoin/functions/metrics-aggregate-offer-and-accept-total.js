--- conflicted
+++ resolved
@@ -28,23 +28,9 @@
     startEpochMs
   } = getLambdaEnv()
 
-<<<<<<< HEAD
   const filecoinMetricsStore = createFilecoinMetricsTable(AWS_REGION, metricsTableName)
   const workflowStore = createWorkflowStore(AWS_REGION, workflowBucketName)
   const invocationStore = createInvocationStore(AWS_REGION, invocationBucketName)
-=======
-  try {
-    await updateAggregateOfferTotal(ucanInvocations, {
-      filecoinMetricsStore: createFilecoinMetricsTable(AWS_REGION, metricsTableName),
-      workflowStore: createWorkflowStore(AWS_REGION, workflowBucketName),
-      invocationStore: createInvocationStore(AWS_REGION, invocationBucketName),
-      startEpochMs
-    })
-  } catch (err) {
-    console.error('failed to update aggregate offer total', err)
-    throw new Error('failed to update aggregate offer total', { cause: err })
-  }
->>>>>>> 3dc8787a
 
   await Promise.all([
     updateAggregateOfferTotal(ucanInvocations, {
