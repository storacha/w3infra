import { testService as test } from './helpers/context.js'
import { test as filecoinApiTest } from '@web3-storage/filecoin-api/test'
import * as Signer from '@ucanto/principal/ed25519'
import { Consumer } from 'sqs-consumer'
import pWaitFor from 'p-wait-for'
import delay from 'delay'
import { fromString } from 'uint8arrays/from-string'
import { decode as JSONdecode } from '@ipld/dag-json'

import { createDynamodDb, createS3, createSQS, createQueue } from './helpers/resources.js'
import { getQueues, getStores } from './helpers/service-context.js'

/**
 * @typedef {import('./helpers/context.js').QueueContext} QueueContext
 */

const queueNames = ['pieceOfferQueue', 'filecoinSubmitQueue']

test.before(async (t) => {
<<<<<<< HEAD
  // wait for previous resources to be down
  await delay(5000)
=======
  await delay(1000)

  const { client: sqsClient } = await createSQS()
  const { client: s3Client, stop: s3Stop } = await createS3({ port: 9000 })
  const { client: dynamoClient, stop: dynamoStop} = await createDynamodDb()

  Object.assign(t.context, {
    s3Client,
    dynamoClient,
    sqsClient,
    stop: async () => {
      await s3Stop()
      await dynamoStop()
    }
  })
})

test.beforeEach(async t => {
  await delay(1000)

>>>>>>> 19fbced6
  /** @type {Record<string, QueueContext>} */
  const queues = {}
  // /** @type {import('@aws-sdk/client-sqs').Message[]} */
  /** @type {Map<string, unknown[]>} */
  const queuedMessages = new Map()

  for (const name of queueNames) {
    const { queueUrl, queueName } = await createQueue(t.context.sqsClient)
    queuedMessages.set(name, [])

    const queueConsumer = Consumer.create({
      queueUrl: queueUrl,
      sqs: t.context.sqsClient,
      handleMessage: (message) => {
        // @ts-expect-error may not have body
        const decodedBytes = fromString(message.Body)
        const decodedMessage = JSONdecode(decodedBytes)
        const messages = queuedMessages.get(name) || []
        messages.push(decodedMessage)
        return Promise.resolve()
      }
    })

    queues[name] = {
      queueName: queueName,
      queueUrl: queueUrl,
      queueConsumer,
    }
  }

  for (const [, q] of Object.entries(queues)) {
    q.queueConsumer.start()
    await pWaitFor(() => q.queueConsumer.isRunning)
  }

  Object.assign(t.context, {
    queues,
    queuedMessages
  })
})

test.afterEach(async t => {
  for (const [, q] of Object.entries(t.context.queues)) {
    q.queueConsumer.stop()
    await delay(1000)
  }
})

test.after(async t => {
  await t.context.stop()
})

for (const [title, unit] of Object.entries(filecoinApiTest.service.storefront)) {
  const define = title.startsWith('only ')
    // eslint-disable-next-line no-only-tests/no-only-tests
    ? test.only
    : title.startsWith('skip ')
    ? test.skip
    : test

  define(title, async (t) => {
    const queues = getQueues(t.context)
    const stores = await getStores(t.context)

    // context
    const storefrontSigner = await Signer.generate()
    const aggregatorSigner = await Signer.generate()

    await unit(
      {
        ok: (actual, message) => t.truthy(actual, message),
        equal: (actual, expect, message) =>
          t.is(actual, expect, message ? String(message) : undefined),
        deepEqual: (actual, expect, message) =>
          t.deepEqual(actual, expect, message ? String(message) : undefined),
      },
      {
        id: storefrontSigner,
        aggregatorId: aggregatorSigner,
        ...stores,
        ...queues,
        errorReporter: {
          catch(error) {
            t.fail(error.message)
          },
        },
        queuedMessages: t.context.queuedMessages,
        validateAuthorization: () => ({ ok: {} })
      }
    )
  })
}<|MERGE_RESOLUTION|>--- conflicted
+++ resolved
@@ -17,10 +17,6 @@
 const queueNames = ['pieceOfferQueue', 'filecoinSubmitQueue']
 
 test.before(async (t) => {
-<<<<<<< HEAD
-  // wait for previous resources to be down
-  await delay(5000)
-=======
   await delay(1000)
 
   const { client: sqsClient } = await createSQS()
@@ -41,7 +37,6 @@
 test.beforeEach(async t => {
   await delay(1000)
 
->>>>>>> 19fbced6
   /** @type {Record<string, QueueContext>} */
   const queues = {}
   // /** @type {import('@aws-sdk/client-sqs').Message[]} */
