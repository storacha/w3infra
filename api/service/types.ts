--- conflicted
+++ resolved
@@ -2,11 +2,7 @@
 import type { API, MalformedCapability } from '@ucanto/server'
 
 export interface StoreServiceContext {
-<<<<<<< HEAD
-  id: Principal
-=======
   servicePrincipal: Principal
->>>>>>> ea7820fb
   storeTable: StoreTable,
   signer: Signer
   carStoreBucket: CarStoreBucket,
@@ -58,7 +54,6 @@
 
 export type StoreAddResult = StoreAddSuccessResult | MalformedCapability
 
-<<<<<<< HEAD
 export type ListOptions = {
   pageSize?: number,
 }
@@ -76,8 +71,6 @@
   results: R[]
 }
 
-=======
->>>>>>> ea7820fb
 export interface AccessClient {
   /**
    * Determines if the issuer of the invocation has received a delegation
