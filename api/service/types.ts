--- conflicted
+++ resolved
@@ -4,15 +4,13 @@
 export interface StoreServiceContext {
   storeTable: StoreTable,
   carStoreBucket: CarStoreBucket,
-<<<<<<< HEAD
+  signer: Signer
   access: AccessClient
-=======
-  signer: Signer
 }
 
 export interface UploadServiceContext {
   uploadTable: UploadTable
->>>>>>> 3e285e3a
+  access: AccessClient
 }
 
 export interface UcantoServerContext extends StoreServiceContext, UploadServiceContext {}
@@ -84,14 +82,6 @@
   results: R[]
 }
 
-<<<<<<< HEAD
-export interface AccessClient {
-  /**
-   * Determines if the issuer of the invocation has received a delegation
-   * allowing them to issue the passed invocation.
-   */
-  verifyInvocation: (invocation: Invocation) => Promise<boolean>
-=======
 export interface UploadItemInput {
   dataCID: string,
   carCIDs: string[]
@@ -102,5 +92,12 @@
   dataCID: string,
   carCID: string,
   uploadedAt: string,
->>>>>>> 3e285e3a
+}
+
+export interface AccessClient {
+  /**
+   * Determines if the issuer of the invocation has received a delegation
+   * allowing them to issue the passed invocation.
+   */
+  verifyInvocation: (invocation: Invocation) => Promise<boolean>
 }