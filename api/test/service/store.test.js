import { testStore as test } from '../helpers/context.js'
import { CreateTableCommand, GetItemCommand } from '@aws-sdk/client-dynamodb'
import { marshall, unmarshall } from '@aws-sdk/util-dynamodb'
import { PutObjectCommand } from '@aws-sdk/client-s3'
import * as Signer from '@ucanto/principal/ed25519'
import { CAR } from '@ucanto/transport'
import * as Server from '@ucanto/server'
import * as StoreCapabilities from '@web3-storage/access/capabilities/store'
import { base64pad } from 'multiformats/bases/base64'
import { getClientConnection, createSpace } from '../helpers/ucanto.js'
import { createS3, createBucket, createDynamodDb, createAccessServer } from '../utils.js'

test.beforeEach(async t => {
  const region = 'us-west-2'
  const tableName = 'store'

  // Dynamo DB
  const {
    client: dynamo,
    endpoint: dbEndpoint
  } = await createDynamodDb({ port: 8000, region })
  await createDynamoStoreTable(dynamo)

  // Bucket
  const { client: s3Client, clientOpts: s3ClientOpts } = await createS3({ port: 9000, region })
  const bucketName = await createBucket(s3Client)

  // Access
  const access = await createAccessServer()
  // return a mock info by default
  access.setServiceImpl({
    account: {
      info: async () => ({
        did: (await Signer.generate()).did(),
        agent: (await Signer.generate()).did(),
        email: 'mailto:test@example.com',
        product: 'product:free',
        updated_at: new Date().toISOString(),
        inserted_at: new Date().toISOString()
      })
    }
  })

  t.context.dbEndpoint = dbEndpoint
  t.context.dynamoClient = dynamo
  t.context.tableName = tableName
  t.context.region = region
  t.context.bucketName = bucketName
  t.context.s3Client = s3Client
  t.context.s3ClientOpts = s3ClientOpts
<<<<<<< HEAD
  t.context.serviceSigner = await Signer.generate()
=======
  t.context.serviceDid = await getServiceDid()
  t.context.access = access
  t.context.accessServiceDID = access.servicePrincipal.did()
  t.context.accessServiceURL = access.serviceURL.toString()
})

test.afterEach(async t => {
  t.context.access.httpServer.close()
>>>>>>> 32320b59
})

test('store/add returns signed url for uploading', async (t) => {
  const uploadService = t.context.serviceSigner
  const alice = await Signer.generate()
  const { proof, spaceDid } = await createSpace(alice)
  const connection = await getClientConnection(uploadService, t.context)

  const data = new Uint8Array([11, 22, 34, 44, 55])
  const link = await CAR.codec.link(data)

  // invoke a store/add with proof
  const storeAdd = await StoreCapabilities.add.invoke({
    issuer: alice,
    audience: uploadService,
    with: spaceDid,
    nb: { link, size: data.byteLength },
    proofs: [proof]
    // @ts-expect-error ʅʕ•ᴥ•ʔʃ
  }).execute(connection)

  t.not(storeAdd.error, true, storeAdd.message)
  t.is(storeAdd.status, 'upload')
  t.is(storeAdd.with, spaceDid)
  t.deepEqual(storeAdd.link, link)
  t.is(new URL(storeAdd.url).pathname, `/${link}/${link}.car`)
  t.is(storeAdd.headers['x-amz-checksum-sha256'], base64pad.baseEncode(link.multihash.digest))

  const item = await getItemFromStoreTable(t.context.dynamoClient, spaceDid, link)
  t.truthy(item)
  t.is(typeof item?.uploadedAt, 'string')
  t.is(typeof item?.proof, 'string')
  t.is(typeof item?.uploaderDID, 'string')
  // TODO: this looks suspicious... why is uploaderDID not the issuer / alice who invoked the upload
  t.is(item?.uploaderDID, spaceDid)
  t.is(typeof item?.size, 'number')
  t.is(item?.size, data.byteLength)
})

test('store/add returns done if already uploaded', async (t) => {
  const uploadService = t.context.serviceSigner
  const alice = await Signer.generate()
  const { proof, spaceDid } = await createSpace(alice)
  const connection = await getClientConnection(uploadService, t.context)

  const data = new Uint8Array([11, 22, 34, 44, 55])
  const link = await CAR.codec.link(data)

  // simulate an already stored CAR
  await t.context.s3Client.send(
    new PutObjectCommand({
      Bucket: t.context.bucketName,
      Key: `${link}/${link}.car`,
      Body: data,
    })
  )

  const storeAdd = await StoreCapabilities.add.invoke({
    issuer: alice,
    audience: uploadService,
    with: spaceDid,
    nb: { link, size: data.byteLength },
    proofs: [proof]
    // @ts-expect-error ʅʕ•ᴥ•ʔʃ
  }).execute(connection)

  t.is(storeAdd.status, 'done')
  t.is(storeAdd.with, spaceDid)
  t.deepEqual(storeAdd.link, link)
  t.falsy(storeAdd.url)

  // Even if done (CAR already exists in bucket), mapped to user if non existing
  const item = await getItemFromStoreTable(t.context.dynamoClient, spaceDid, link)
  t.is(typeof item?.uploadedAt, 'string')
  t.is(typeof item?.proof, 'string')
  t.is(typeof item?.uploaderDID, 'string')
  t.is(item?.uploaderDID, spaceDid)
  t.is(typeof item?.size, 'number')
  t.is(item?.size, data.byteLength)
})

test('store/add allowed if invocation passes access verification', async (t) => {
  const uploadService = t.context.serviceDid
  const alice = await Signer.generate()
  const { proof, spaceDid } = await createSpace(alice)
  const connection = await getClientConnection(uploadService, t.context)

  const data = new Uint8Array([11, 22, 34, 44, 55])
  const link = await CAR.codec.link(data)

  // invoke a store/add with proof
  const storeAdd = await StoreCapabilities.add.invoke({
    issuer: alice,
    audience: uploadService,
    with: spaceDid,
    nb: { link, size: data.byteLength },
    proofs: [proof]
    // @ts-expect-error ʅʕ•ᴥ•ʔʃ
  }).execute(connection)

  t.not(storeAdd.error, true, storeAdd.message)
  t.is(storeAdd.status, 'upload')
  t.is(storeAdd.with, spaceDid)
  t.deepEqual(storeAdd.link, link)
  t.is(new URL(storeAdd.url).pathname, `/${link}/${link}.car`)
  t.is(storeAdd.headers['x-amz-checksum-sha256'], base64pad.baseEncode(link.multihash.digest))

  const { service } = t.context.access.server
  t.true(service.account.info.called)
  t.is(service.account.info.callCount, 1)
})

test('store/add disallowed if invocation fails access verification', async (t) => {
  t.context.access.setServiceImpl({
    account: { info: () => { return new Server.Failure('not found') } }
  })

  const uploadService = t.context.serviceDid
  const alice = await Signer.generate()
  const { proof, spaceDid } = await createSpace(alice)
  const connection = await getClientConnection(uploadService, t.context)

  const data = new Uint8Array([11, 22, 34, 44, 55])
  const link = await CAR.codec.link(data)

  // invoke a store/add with proof
  const storeAdd = await StoreCapabilities.add.invoke({
    issuer: alice,
    audience: uploadService,
    with: spaceDid,
    nb: { link, size: data.byteLength },
    proofs: [proof]
    // @ts-expect-error ʅʕ•ᴥ•ʔʃ
  }).execute(connection)

  t.is(storeAdd.error, true)

  const { service } = t.context.access.server
  t.true(service.account.info.called)
  t.is(service.account.info.callCount, 1)
})

test('store/remove does not fail for non existent link', async (t) => {
  const uploadService = t.context.serviceSigner
  const alice = await Signer.generate()
  const { proof, spaceDid } = await createSpace(alice)
  const connection = await getClientConnection(uploadService, t.context)

  const data = new Uint8Array([11, 22, 34, 44, 55])
  const link = await CAR.codec.link(data)

  const storeRemove = await StoreCapabilities.remove.invoke({
    issuer: alice,
    audience: uploadService,
    with: spaceDid,
    nb: { link },
    proofs: [proof]
    // @ts-expect-error ʅʕ•ᴥ•ʔʃ
  }).execute(connection)

  // expect no response for a remove
  t.falsy(storeRemove)

  const storeRemove2 = await StoreCapabilities.remove.invoke({
    issuer: alice,
    audience: uploadService,
    with: spaceDid,
    nb: { link },
    proofs: [proof]
    // @ts-expect-error ʅʕ•ᴥ•ʔʃ
  }).execute(connection)

  // expect no response for a remove
  t.falsy(storeRemove2)
})

test('store/remove removes car bound to issuer from store table', async (t) => {
  const uploadService = t.context.serviceSigner
  const alice = await Signer.generate()
  const { proof, spaceDid } = await createSpace(alice)
  const connection = await getClientConnection(uploadService, t.context)

  const data = new Uint8Array([11, 22, 34, 44, 55])
  const link = await CAR.codec.link(data)

  // Validate Store Table content does not exist before add
  const dynamoItemBeforeAdd = await getItemFromStoreTable(t.context.dynamoClient, spaceDid, link)
  t.falsy(dynamoItemBeforeAdd)

  const storeAdd = await StoreCapabilities.add.invoke({
    issuer: alice,
    audience: uploadService,
    with: spaceDid,
    nb: { link, size: data.byteLength },
    proofs: [proof]
    // @ts-expect-error ʅʕ•ᴥ•ʔʃ
  }).execute(connection)

  t.is(storeAdd.status, 'upload')

  // Validate Store Table content exists after add
  const dynamoItemAfterAdd = await getItemFromStoreTable(t.context.dynamoClient, spaceDid, link)
  t.truthy(dynamoItemAfterAdd)

  const storeRemove = await StoreCapabilities.remove.invoke({
    issuer: alice,
    audience: uploadService,
    with: spaceDid,
    nb: { link },
    proofs: [proof]
    // @ts-expect-error ʅʕ•ᴥ•ʔʃ
  }).execute(connection)

  t.falsy(storeRemove)

  // Validate Store Table content does not exist after remove
  const dynamoItemAfterRemove = await getItemFromStoreTable(t.context.dynamoClient, spaceDid, link)
  t.falsy(dynamoItemAfterRemove)
})

test('store/list does not fail for empty list', async (t) => {
  const uploadService = t.context.serviceSigner
  const alice = await Signer.generate()
  const { proof, spaceDid } = await createSpace(alice)
  const connection = await getClientConnection(uploadService, t.context)
  
  const storeList = await StoreCapabilities.list.invoke({
    issuer: alice,
    audience: uploadService,
    with: spaceDid,
    proofs: [ proof ]
    // @ts-expect-error ʅʕ•ᴥ•ʔʃ
  }).execute(connection)

  t.like(storeList, { results: [], pageSize: 0 })
})

test('store/list returns items previously stored by the user', async (t) => {
  const uploadService = t.context.serviceSigner
  const alice = await Signer.generate()
  const { proof, spaceDid } = await createSpace(alice)
  const connection = await getClientConnection(uploadService, t.context)

  const data = [ new Uint8Array([11, 22, 34, 44, 55]), new Uint8Array([22, 34, 44, 55, 66]) ]
  const links = []
  for (const datum of data) {
    const storeAdd = await StoreCapabilities.add.invoke({
      issuer: alice,
      audience: uploadService,
      with: spaceDid,
      nb: { link: await CAR.codec.link(datum) , size: datum.byteLength },
      proofs: [proof]
      // @ts-expect-error ʅʕ•ᴥ•ʔʃ
    }).execute(connection)
    t.not(storeAdd.error, true, storeAdd.message)
    t.is(storeAdd.status, 'upload')
    links.push(storeAdd.link)
  }

  const storeList = await StoreCapabilities.list.invoke({
    issuer: alice,
    audience: uploadService,
    with: spaceDid,
    proofs: [ proof ]
    // @ts-expect-error ʅʕ•ᴥ•ʔʃ
  }).execute(connection)

  t.is(storeList.pageSize, links.length)

  // list order last-in-first-out
  links.reverse()
  let i = 0
  for (const entry of storeList.results) {
    t.like(entry, { payloadCID: links[i].toString(), size: 5 })
    i++
  }
})

/**
 * @param {import("@aws-sdk/client-dynamodb").DynamoDBClient} dynamo
 */
async function createDynamoStoreTable(dynamo) {
  // TODO: see in pickup Document DB wrapper
  await dynamo.send(new CreateTableCommand({
    TableName: 'store',
    AttributeDefinitions: [
      { AttributeName: 'uploaderDID', AttributeType: 'S' },
      { AttributeName: 'payloadCID', AttributeType: 'S' }
    ],
    KeySchema: [
      { AttributeName: 'uploaderDID', KeyType: 'HASH' },
      { AttributeName: 'payloadCID', KeyType: 'RANGE' },
    ],
    ProvisionedThroughput: {
      ReadCapacityUnits: 1,
      WriteCapacityUnits: 1
    }
  }))
}

/**
 * @param {import("@aws-sdk/client-dynamodb").DynamoDBClient} dynamo
 * @param {`did:key:${string}`} spaceDid
 * @param {import('@ucanto/interface').Link<unknown, number, number, 0 | 1>} link
 */
async function getItemFromStoreTable(dynamo, spaceDid, link) {
  const params = {
    TableName: 'store',
    Key: marshall({
      uploaderDID: spaceDid,
      payloadCID: link.toString(),
    }),
    AttributesToGet: ['uploaderDID', 'proof', 'uploadedAt', 'size'],
  }

  const response = await dynamo.send(new GetItemCommand(params))
  return response?.Item && unmarshall(response?.Item)
}<|MERGE_RESOLUTION|>--- conflicted
+++ resolved
@@ -48,10 +48,6 @@
   t.context.bucketName = bucketName
   t.context.s3Client = s3Client
   t.context.s3ClientOpts = s3ClientOpts
-<<<<<<< HEAD
-  t.context.serviceSigner = await Signer.generate()
-=======
-  t.context.serviceDid = await getServiceDid()
   t.context.access = access
   t.context.accessServiceDID = access.servicePrincipal.did()
   t.context.accessServiceURL = access.serviceURL.toString()
@@ -59,11 +55,10 @@
 
 test.afterEach(async t => {
   t.context.access.httpServer.close()
->>>>>>> 32320b59
 })
 
 test('store/add returns signed url for uploading', async (t) => {
-  const uploadService = t.context.serviceSigner
+  const uploadService = await Signer.generate()
   const alice = await Signer.generate()
   const { proof, spaceDid } = await createSpace(alice)
   const connection = await getClientConnection(uploadService, t.context)
@@ -100,7 +95,7 @@
 })
 
 test('store/add returns done if already uploaded', async (t) => {
-  const uploadService = t.context.serviceSigner
+  const uploadService = await Signer.generate()
   const alice = await Signer.generate()
   const { proof, spaceDid } = await createSpace(alice)
   const connection = await getClientConnection(uploadService, t.context)
@@ -142,7 +137,7 @@
 })
 
 test('store/add allowed if invocation passes access verification', async (t) => {
-  const uploadService = t.context.serviceDid
+  const uploadService = await Signer.generate()
   const alice = await Signer.generate()
   const { proof, spaceDid } = await createSpace(alice)
   const connection = await getClientConnection(uploadService, t.context)
@@ -177,7 +172,7 @@
     account: { info: () => { return new Server.Failure('not found') } }
   })
 
-  const uploadService = t.context.serviceDid
+  const uploadService = await Signer.generate()
   const alice = await Signer.generate()
   const { proof, spaceDid } = await createSpace(alice)
   const connection = await getClientConnection(uploadService, t.context)
@@ -203,7 +198,7 @@
 })
 
 test('store/remove does not fail for non existent link', async (t) => {
-  const uploadService = t.context.serviceSigner
+  const uploadService = await Signer.generate()
   const alice = await Signer.generate()
   const { proof, spaceDid } = await createSpace(alice)
   const connection = await getClientConnection(uploadService, t.context)
@@ -237,7 +232,7 @@
 })
 
 test('store/remove removes car bound to issuer from store table', async (t) => {
-  const uploadService = t.context.serviceSigner
+  const uploadService = await Signer.generate()
   const alice = await Signer.generate()
   const { proof, spaceDid } = await createSpace(alice)
   const connection = await getClientConnection(uploadService, t.context)
@@ -281,7 +276,7 @@
 })
 
 test('store/list does not fail for empty list', async (t) => {
-  const uploadService = t.context.serviceSigner
+  const uploadService = await Signer.generate()
   const alice = await Signer.generate()
   const { proof, spaceDid } = await createSpace(alice)
   const connection = await getClientConnection(uploadService, t.context)
@@ -298,7 +293,7 @@
 })
 
 test('store/list returns items previously stored by the user', async (t) => {
-  const uploadService = t.context.serviceSigner
+  const uploadService = await Signer.generate()
   const alice = await Signer.generate()
   const { proof, spaceDid } = await createSpace(alice)
   const connection = await getClientConnection(uploadService, t.context)
