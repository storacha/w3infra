import { testStore as test } from '../helpers/context.js'
import { CreateTableCommand, GetItemCommand } from '@aws-sdk/client-dynamodb'
import { marshall, unmarshall } from '@aws-sdk/util-dynamodb'
import { PutObjectCommand } from '@aws-sdk/client-s3'
import * as Signer from '@ucanto/principal/ed25519'
import { CAR } from '@ucanto/transport'
import * as StoreCapabilities from '@web3-storage/access/capabilities/store'
import { base64pad } from 'multiformats/bases/base64'
<<<<<<< HEAD
import { createS3, createBucket, createDynamodDb, getSigningOptions, createAccessServer } from '../utils.js'
import { createAccessClient } from '../../access.js'
=======
import getServiceDid from '../../authority.js'
import { getClientConnection, createSpace } from '../helpers/ucanto.js'
import { createS3, createBucket, createDynamodDb } from '../utils.js'
>>>>>>> 3e285e3a

test.beforeEach(async t => {
  const region = 'us-west-2'
  const tableName = 'store'

  // Dynamo DB
  const {
    client: dynamo,
    endpoint: dbEndpoint
  } = await createDynamodDb({ port: 8000, region })
  await createDynamoStoreTable(dynamo)

  // Bucket
  const { client: s3Client, clientOpts: s3ClientOpts } = await createS3({ port: 9000, region })
  const bucketName = await createBucket(s3Client)

  // Access
  const access = await createAccessServer()
  // return a mock info by default
  access.setServiceImpl({
    account: {
      info: async () => ({
        did: (await Signer.generate()).did(),
        agent: (await Signer.generate()).did(),
        email: 'mailto:test@example.com',
        product: 'product:free',
        updated_at: new Date().toISOString(),
        inserted_at: new Date().toISOString()
      })
    }
  })

  t.context.dbEndpoint = dbEndpoint
  t.context.dynamoClient = dynamo
  t.context.tableName = tableName
  t.context.region = region
  t.context.bucketName = bucketName
  t.context.s3Client = s3Client
  t.context.s3ClientOpts = s3ClientOpts
  t.context.serviceDid = await getServiceDid()
  t.context.access = access
  t.context.accessServiceDID = access.servicePrincipal.did()
  t.context.accessServiceURL = access.serviceURL.toString()
})

test.afterEach(async t => {
  t.context.access.httpServer.close()
})

test('store/add returns signed url for uploading', async (t) => {
  const uploadService = t.context.serviceDid
  const alice = await Signer.generate()
  const { proof, spaceDid } = await createSpace(alice)
  const connection = await getClientConnection(uploadService, t.context)

  const data = new Uint8Array([11, 22, 34, 44, 55])
  const link = await CAR.codec.link(data)

  // invoke a store/add with proof
  const storeAdd = await StoreCapabilities.add.invoke({
    issuer: alice,
    audience: uploadService,
    with: spaceDid,
    nb: { link, size: data.byteLength },
    proofs: [proof]
    // @ts-expect-error ʅʕ•ᴥ•ʔʃ
  }).execute(connection)

  t.not(storeAdd.error, true, storeAdd.message)
  t.is(storeAdd.status, 'upload')
  t.is(storeAdd.with, spaceDid)
  t.deepEqual(storeAdd.link, link)
  t.is(new URL(storeAdd.url).pathname, `/${link}/${link}.car`)
  t.is(storeAdd.headers['x-amz-checksum-sha256'], base64pad.baseEncode(link.multihash.digest))

  const item = await getItemFromStoreTable(t.context.dynamoClient, spaceDid, link)
  t.truthy(item)
  t.is(typeof item?.uploadedAt, 'string')
  t.is(typeof item?.proof, 'string')
  t.is(typeof item?.uploaderDID, 'string')
  // TODO: this looks suspicious... why is uploaderDID not the issuer / alice who invoked the upload
  t.is(item?.uploaderDID, spaceDid)
  t.is(typeof item?.size, 'number')
  t.is(item?.size, data.byteLength)
})

test('store/add returns done if already uploaded', async (t) => {
  const uploadService = t.context.serviceDid
  const alice = await Signer.generate()
  const { proof, spaceDid } = await createSpace(alice)
  const connection = await getClientConnection(uploadService, t.context)

  const data = new Uint8Array([11, 22, 34, 44, 55])
  const link = await CAR.codec.link(data)

  // simulate an already stored CAR
  await t.context.s3Client.send(
    new PutObjectCommand({
      Bucket: t.context.bucketName,
      Key: `${link}/${link}.car`,
      Body: data,
    })
  )

  const storeAdd = await StoreCapabilities.add.invoke({
    issuer: alice,
    audience: uploadService,
    with: spaceDid,
    nb: { link, size: data.byteLength },
    proofs: [proof]
    // @ts-expect-error ʅʕ•ᴥ•ʔʃ
  }).execute(connection)

  t.is(storeAdd.status, 'done')
  t.is(storeAdd.with, spaceDid)
  t.deepEqual(storeAdd.link, link)
  t.falsy(storeAdd.url)

  // Even if done (CAR already exists in bucket), mapped to user if non existing
  const item = await getItemFromStoreTable(t.context.dynamoClient, spaceDid, link)
  t.is(typeof item?.uploadedAt, 'string')
  t.is(typeof item?.proof, 'string')
  t.is(typeof item?.uploaderDID, 'string')
  t.is(item?.uploaderDID, spaceDid)
  t.is(typeof item?.size, 'number')
  t.is(item?.size, data.byteLength)
})

test('store/remove does not fail for non existent link', async (t) => {
  const uploadService = t.context.serviceDid
  const alice = await Signer.generate()
  const { proof, spaceDid } = await createSpace(alice)
  const connection = await getClientConnection(uploadService, t.context)

  const data = new Uint8Array([11, 22, 34, 44, 55])
  const link = await CAR.codec.link(data)

  const storeRemove = await StoreCapabilities.remove.invoke({
    issuer: alice,
    audience: uploadService,
    with: spaceDid,
    nb: { link },
    proofs: [proof]
    // @ts-expect-error ʅʕ•ᴥ•ʔʃ
  }).execute(connection)

  // expect no response for a remove
  t.falsy(storeRemove)

  const storeRemove2 = await StoreCapabilities.remove.invoke({
    issuer: alice,
    audience: uploadService,
    with: spaceDid,
    nb: { link },
    proofs: [proof]
    // @ts-expect-error ʅʕ•ᴥ•ʔʃ
  }).execute(connection)

  // expect no response for a remove
  t.falsy(storeRemove2)
})

test('store/remove removes car bound to issuer from store table', async (t) => {
  const uploadService = t.context.serviceDid
  const alice = await Signer.generate()
  const { proof, spaceDid } = await createSpace(alice)
  const connection = await getClientConnection(uploadService, t.context)

  const data = new Uint8Array([11, 22, 34, 44, 55])
  const link = await CAR.codec.link(data)

  // Validate Store Table content does not exist before add
  const dynamoItemBeforeAdd = await getItemFromStoreTable(t.context.dynamoClient, spaceDid, link)
  t.falsy(dynamoItemBeforeAdd)

  const storeAdd = await StoreCapabilities.add.invoke({
    issuer: alice,
    audience: uploadService,
    with: spaceDid,
    nb: { link, size: data.byteLength },
    proofs: [proof]
    // @ts-expect-error ʅʕ•ᴥ•ʔʃ
  }).execute(connection)

  t.is(storeAdd.status, 'upload')

  // Validate Store Table content exists after add
  const dynamoItemAfterAdd = await getItemFromStoreTable(t.context.dynamoClient, spaceDid, link)
  t.truthy(dynamoItemAfterAdd)

  const storeRemove = await StoreCapabilities.remove.invoke({
    issuer: alice,
    audience: uploadService,
    with: spaceDid,
    nb: { link },
    proofs: [proof]
    // @ts-expect-error ʅʕ•ᴥ•ʔʃ
  }).execute(connection)

  t.falsy(storeRemove)

  // Validate Store Table content does not exist after remove
  const dynamoItemAfterRemove = await getItemFromStoreTable(t.context.dynamoClient, spaceDid, link)
  t.falsy(dynamoItemAfterRemove)
})

test('store/list does not fail for empty list', async (t) => {
  const uploadService = t.context.serviceDid
  const alice = await Signer.generate()
  const { proof, spaceDid } = await createSpace(alice)
  const connection = await getClientConnection(uploadService, t.context)
  
  const storeList = await StoreCapabilities.list.invoke({
    issuer: alice,
    audience: uploadService,
    with: spaceDid,
    proofs: [ proof ]
    // @ts-expect-error ʅʕ•ᴥ•ʔʃ
  }).execute(connection)

  t.like(storeList, { results: [], pageSize: 0 })
})

test('store/list returns items previously stored by the user', async (t) => {
  const uploadService = t.context.serviceDid
  const alice = await Signer.generate()
  const { proof, spaceDid } = await createSpace(alice)
  const connection = await getClientConnection(uploadService, t.context)

  const data = [ new Uint8Array([11, 22, 34, 44, 55]), new Uint8Array([22, 34, 44, 55, 66]) ]
  const links = []
  for (const datum of data) {
    const storeAdd = await StoreCapabilities.add.invoke({
      issuer: alice,
      audience: uploadService,
      with: spaceDid,
      nb: { link: await CAR.codec.link(datum) , size: datum.byteLength },
      proofs: [proof]
      // @ts-expect-error ʅʕ•ᴥ•ʔʃ
    }).execute(connection)
    t.not(storeAdd.error, true, storeAdd.message)
    t.is(storeAdd.status, 'upload')
    links.push(storeAdd.link)
  }

  const storeList = await StoreCapabilities.list.invoke({
    issuer: alice,
    audience: uploadService,
    with: spaceDid,
    proofs: [ proof ]
    // @ts-expect-error ʅʕ•ᴥ•ʔʃ
  }).execute(connection)

  t.is(storeList.pageSize, links.length)

  // list order last-in-first-out
  links.reverse()
  let i = 0
  for (const entry of storeList.results) {
    t.like(entry, { payloadCID: links[i].toString(), size: 5 })
    i++
  }
})

/**
<<<<<<< HEAD
 * @param {import('../helpers/context.js').StoreContext} ctx
 */
function createStoreUcantoServer(ctx) {
  return createUcantoServer(ctx.serviceDid, {
    storeTable: createStoreTable(ctx.region, ctx.tableName, { endpoint: ctx.dbEndpoint }),
    carStoreBucket: createCarStore(ctx.region, ctx.bucketName, { ...ctx.s3ClientOpts }),
    signer: createSigner(getSigningOptions(ctx)),
    access: createAccessClient(ctx.serviceDid, ctx.access.servicePrincipal, ctx.access.serviceURL)
  })
}

/**
=======
>>>>>>> 3e285e3a
 * @param {import("@aws-sdk/client-dynamodb").DynamoDBClient} dynamo
 */
async function createDynamoStoreTable(dynamo) {
  // TODO: see in pickup Document DB wrapper
  await dynamo.send(new CreateTableCommand({
    TableName: 'store',
    AttributeDefinitions: [
      { AttributeName: 'uploaderDID', AttributeType: 'S' },
      { AttributeName: 'payloadCID', AttributeType: 'S' }
    ],
    KeySchema: [
      { AttributeName: 'uploaderDID', KeyType: 'HASH' },
      { AttributeName: 'payloadCID', KeyType: 'RANGE' },
    ],
    ProvisionedThroughput: {
      ReadCapacityUnits: 1,
      WriteCapacityUnits: 1
    }
  }))
}

/**
 * @param {import("@aws-sdk/client-dynamodb").DynamoDBClient} dynamo
 * @param {`did:key:${string}`} spaceDid
 * @param {import('@ucanto/interface').Link<unknown, number, number, 0 | 1>} link
 */
async function getItemFromStoreTable(dynamo, spaceDid, link) {
  const params = {
    TableName: 'store',
    Key: marshall({
      uploaderDID: spaceDid,
      payloadCID: link.toString(),
    }),
    AttributesToGet: ['uploaderDID', 'proof', 'uploadedAt', 'size'],
  }

  const response = await dynamo.send(new GetItemCommand(params))
  return response?.Item && unmarshall(response?.Item)
}<|MERGE_RESOLUTION|>--- conflicted
+++ resolved
@@ -6,14 +6,9 @@
 import { CAR } from '@ucanto/transport'
 import * as StoreCapabilities from '@web3-storage/access/capabilities/store'
 import { base64pad } from 'multiformats/bases/base64'
-<<<<<<< HEAD
-import { createS3, createBucket, createDynamodDb, getSigningOptions, createAccessServer } from '../utils.js'
-import { createAccessClient } from '../../access.js'
-=======
 import getServiceDid from '../../authority.js'
 import { getClientConnection, createSpace } from '../helpers/ucanto.js'
-import { createS3, createBucket, createDynamodDb } from '../utils.js'
->>>>>>> 3e285e3a
+import { createS3, createBucket, createDynamodDb, createAccessServer } from '../utils.js'
 
 test.beforeEach(async t => {
   const region = 'us-west-2'
@@ -279,21 +274,6 @@
 })
 
 /**
-<<<<<<< HEAD
- * @param {import('../helpers/context.js').StoreContext} ctx
- */
-function createStoreUcantoServer(ctx) {
-  return createUcantoServer(ctx.serviceDid, {
-    storeTable: createStoreTable(ctx.region, ctx.tableName, { endpoint: ctx.dbEndpoint }),
-    carStoreBucket: createCarStore(ctx.region, ctx.bucketName, { ...ctx.s3ClientOpts }),
-    signer: createSigner(getSigningOptions(ctx)),
-    access: createAccessClient(ctx.serviceDid, ctx.access.servicePrincipal, ctx.access.serviceURL)
-  })
-}
-
-/**
-=======
->>>>>>> 3e285e3a
  * @param {import("@aws-sdk/client-dynamodb").DynamoDBClient} dynamo
  */
 async function createDynamoStoreTable(dynamo) {
