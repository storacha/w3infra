--- conflicted
+++ resolved
@@ -104,7 +104,6 @@
   const dbItems = await getUploadsForSpace(t.context.dynamoClient, tableName, spaceDid)
   t.is(dbItems.length, 1)
 
-<<<<<<< HEAD
   const [dbItem] = dbItems
   t.like(dbItem, {
     space: spaceDid,
@@ -116,20 +115,12 @@
   const msAgo = Date.now() - new Date(dbItems[0].insertedAt).getTime()
   t.true(msAgo < 1000)
   t.true(msAgo >= 0)
-=======
-  // Validate shards result
-  for (const shard of shards) {
-    const shardResult = dbItems.find((s) => s.shard === shard.toString())
-    t.is(shardResult?.root, root.toString())
-    t.truthy(shardResult?.insertedAt)
-  }
 
   // Validate data CID -> car CID mapping
   const bucketItems = await getMappingItemsForUpload(t.context.s3Client, bucketName, root.toString())
   for (const shard of shards) {
     t.truthy(bucketItems?.includes(`${root.toString()}/${shard.toString()}`))
   }
->>>>>>> f1a58b12
 })
 
 // TODO: this is current behavior with optional nb.
@@ -170,10 +161,13 @@
 
   // Validate DB
   const dbItems = await getUploadsForSpace(t.context.dynamoClient, tableName, spaceDid)
-<<<<<<< HEAD
   t.is(dbItems.length, 1)
   const [item] = dbItems
   t.falsy(item.shards)
+
+  // Validate data CID -> car CID mapping
+  const bucketItems = await getMappingItemsForUpload(t.context.s3Client, bucketName, root.toString())
+  t.is(bucketItems.length, 0)
 })
 
 test('upload/add does can add shards to an existing item with no shards', async (t) => {
@@ -284,13 +278,6 @@
   })
   t.is(item.shards.size, 3, 'Repeated shards should be deduped')
   t.deepEqual([...dbItems[0].shards].sort(), cars.map(c => c.cid.toString()).sort())
-=======
-  t.is(dbItems.length, 0)
-
-  // Validate data CID -> car CID mapping
-  const bucketItems = await getMappingItemsForUpload(t.context.s3Client, bucketName, root.toString())
-  t.is(bucketItems.length, 0)
->>>>>>> f1a58b12
 })
 
 test('upload/remove does not fail for non existent upload', async (t) => {
@@ -642,38 +629,6 @@
 
   const response = await dynamo.send(cmd)
   return response.Items?.map(i => unmarshall(i)) || []
-<<<<<<< HEAD
-=======
-}
-
-/**
- * @param {import("@aws-sdk/client-dynamodb").DynamoDBClient} dynamo
- * @param {string} tableName
- * @param {`did:key:${string}`} spaceDid
- * @param {import("multiformats").CID<unknown, 85, 18, 1>} root
- * @param {object} [options]
- * @param {number} [options.limit]
- */
- async function getUploadsForSpaceFilteredByRoot(dynamo, tableName, spaceDid, root, options = {}) {
-  const cmd = new QueryCommand({
-    TableName: tableName,
-    Limit: options.limit || 30,
-    ExpressionAttributeValues: {
-      ':u': { S: spaceDid },
-      ':d': { S: root.toString() }
-    },  
-    KeyConditionExpression: '#space = :u',
-    FilterExpression: 'contains (root, :d)',
-    // gotta sidestep dynamo reserved words!?
-    ExpressionAttributeNames: {
-      '#space': 'space',
-      '#shard': 'shard'
-    },
-    ProjectionExpression: 'root, #shard, insertedAt'
-  })
-
-  const response = await dynamo.send(cmd)
-  return response.Items?.map(i => unmarshall(i)) || []
 }
 
 /**
@@ -689,5 +644,4 @@
   const mappingItems = await s3Client.send(listCmd)
 
   return mappingItems.Contents?.map(i => i.Key) || []
->>>>>>> f1a58b12
 }