import * as UcantoClient from '@ucanto/client'
import { CAR, CBOR } from '@ucanto/transport'
import * as Signer from '@ucanto/principal/ed25519'

import { createUcantoServer } from '../../service/index.js'
import { createCarStore } from '../../buckets/car-store.js'
import { createStoreTable } from '../../tables/store.js'
import { createUploadTable } from '../../tables/upload.js'
import { createSigner } from '../../signer.js'

import { getSigningOptions } from '../utils.js'
import { createAccessClient } from '../../access.js'

/** @typedef {import('@ucanto/interface').Principal} Principal */

/**
<<<<<<< HEAD
 * @param {Principal} service 
 * @param {any} ctx
 */
export async function createTestingUcantoServer(service, ctx) {
  return createUcantoServer({
    serviceSigner: service,
    storeTable: createStoreTable(ctx.region, ctx.tableName, {
      endpoint: ctx.dbEndpoint
    }),
    uploadTable: createUploadTable(ctx.region, ctx.tableName, {
      endpoint: ctx.dbEndpoint
    }),
    carStoreBucket: createCarStore(ctx.region, ctx.bucketName, { ...ctx.s3ClientOpts }),
    signer: createSigner(getSigningOptions(ctx))
=======
 * @param {import('./context.js').UcantoServerContext} ctx
 */
export function createTestingUcantoServer(ctx) {
 return createUcantoServer(ctx.serviceDid, {
   storeTable: createStoreTable(ctx.region, ctx.tableName, {
     endpoint: ctx.dbEndpoint
   }),
   uploadTable: createUploadTable(ctx.region, ctx.tableName, {
     endpoint: ctx.dbEndpoint
   }),
   carStoreBucket: createCarStore(ctx.region, ctx.bucketName, { ...ctx.s3ClientOpts }),
   signer: createSigner(getSigningOptions(ctx)),
   access: createAccessClient(ctx.serviceDid, ctx.access.servicePrincipal, ctx.access.serviceURL)
>>>>>>> 32320b59
 })
}

/**
 * @param {Principal} service 
 * @param {any} context 
 * @returns 
 */
export async function getClientConnection (service, context) {
  return UcantoClient.connect({
    id: service,
    encoder: CAR,
    decoder: CBOR,
    channel: await createTestingUcantoServer(service, context),
  })
}

/**
 * @param {Principal} audience
 */
export async function createSpace (audience) {
  const space = await Signer.generate()
  const spaceDid = space.did()

  return {
    proof: await UcantoClient.delegate({
      issuer: space,
      audience,
      capabilities: [{ can: '*', with: spaceDid }]
    }),
    spaceDid
  }
}<|MERGE_RESOLUTION|>--- conflicted
+++ resolved
@@ -14,26 +14,11 @@
 /** @typedef {import('@ucanto/interface').Principal} Principal */
 
 /**
-<<<<<<< HEAD
- * @param {Principal} service 
- * @param {any} ctx
- */
-export async function createTestingUcantoServer(service, ctx) {
-  return createUcantoServer({
-    serviceSigner: service,
-    storeTable: createStoreTable(ctx.region, ctx.tableName, {
-      endpoint: ctx.dbEndpoint
-    }),
-    uploadTable: createUploadTable(ctx.region, ctx.tableName, {
-      endpoint: ctx.dbEndpoint
-    }),
-    carStoreBucket: createCarStore(ctx.region, ctx.bucketName, { ...ctx.s3ClientOpts }),
-    signer: createSigner(getSigningOptions(ctx))
-=======
+ * @param {Principal} service
  * @param {import('./context.js').UcantoServerContext} ctx
  */
-export function createTestingUcantoServer(ctx) {
- return createUcantoServer(ctx.serviceDid, {
+export function createTestingUcantoServer(service, ctx) {
+ return createUcantoServer(service, {
    storeTable: createStoreTable(ctx.region, ctx.tableName, {
      endpoint: ctx.dbEndpoint
    }),
@@ -42,8 +27,7 @@
    }),
    carStoreBucket: createCarStore(ctx.region, ctx.bucketName, { ...ctx.s3ClientOpts }),
    signer: createSigner(getSigningOptions(ctx)),
-   access: createAccessClient(ctx.serviceDid, ctx.access.servicePrincipal, ctx.access.serviceURL)
->>>>>>> 32320b59
+   access: createAccessClient(service, ctx.access.servicePrincipal, ctx.access.serviceURL)
  })
 }
 
