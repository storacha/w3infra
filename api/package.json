{
  "name": "@web3-storage/upload-api",
  "version": "3.0.0",
  "type": "module",
  "scripts": {
    "test": "ava --node-arguments='--experimental-fetch' --verbose --timeout=60s **/*.test.js"
  },
  "dependencies": {
    "@aws-sdk/client-dynamodb": "^3.211.0",
    "@aws-sdk/client-s3": "^3.211.0",
    "@aws-sdk/s3-request-presigner": "^3.224.0",
    "@aws-sdk/util-dynamodb": "^3.211.0",
    "@sentry/serverless": "^7.22.0",
    "@serverless-stack/node": "^1.18.2",
    "@ucanto/client": "^4.0.2",
    "@ucanto/interface": "^4.0.2",
    "@ucanto/principal": "^4.0.2",
    "@ucanto/server": "^4.0.2",
    "@ucanto/transport": "^4.0.2",
    "@web-std/fetch": "^4.1.0",
<<<<<<< HEAD
    "@web3-storage/access": "^9.0.0",
    "@web3-storage/capabilities": "^2.0.0",
    "@web3-storage/sigv4": "^1.0.2",
=======
    "@web3-storage/access": "^6.0.1",
    "@web3-storage/capabilities": "^1.0.0",
>>>>>>> a3ed2544
    "multiformats": "^10.0.2",
    "p-retry": "^5.1.2"
  },
  "devDependencies": {
    "@ipld/car": "^5.0.1",
    "@serverless-stack/resources": "*",
    "@types/aws-lambda": "^8.10.108",
    "@ucanto/core": "^4.0.2",
    "@web-std/blob": "3.0.4",
    "ava": "^4.3.3",
    "nanoid": "^4.0.0",
    "testcontainers": "^8.13.0"
  },
  "engines": {
    "node": ">=16.15"
  }
}<|MERGE_RESOLUTION|>--- conflicted
+++ resolved
@@ -18,14 +18,8 @@
     "@ucanto/server": "^4.0.2",
     "@ucanto/transport": "^4.0.2",
     "@web-std/fetch": "^4.1.0",
-<<<<<<< HEAD
     "@web3-storage/access": "^9.0.0",
     "@web3-storage/capabilities": "^2.0.0",
-    "@web3-storage/sigv4": "^1.0.2",
-=======
-    "@web3-storage/access": "^6.0.1",
-    "@web3-storage/capabilities": "^1.0.0",
->>>>>>> a3ed2544
     "multiformats": "^10.0.2",
     "p-retry": "^5.1.2"
   },
