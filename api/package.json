{
  "name": "@web3-storage/upload-api",
  "version": "3.0.0",
  "type": "module",
  "scripts": {
    "test": "ava --verbose --timeout=60s **/*.test.js"
  },
  "dependencies": {
    "@aws-sdk/client-dynamodb": "^3.211.0",
    "@aws-sdk/client-s3": "^3.211.0",
    "@aws-sdk/s3-request-presigner": "^3.224.0",
    "@aws-sdk/util-dynamodb": "^3.211.0",
    "@sentry/serverless": "^7.22.0",
    "@serverless-stack/node": "^1.18.2",
    "@ucanto/interface": "^3.0.1",
    "@ucanto/principal": "^3.0.1",
    "@ucanto/server": "^3.0.4",
    "@ucanto/transport": "^3.0.2",
    "@web-std/fetch": "^4.1.0",
    "@web3-storage/access": "^6.0.1",
<<<<<<< HEAD
=======
    "@web3-storage/capabilities": "^1.0.0",
    "@web3-storage/sigv4": "^1.0.2",
>>>>>>> ae5f7a9f
    "multiformats": "^10.0.2",
    "p-retry": "^5.1.2"
  },
  "devDependencies": {
    "@ipld/car": "^5.0.1",
    "@serverless-stack/resources": "*",
    "@types/aws-lambda": "^8.10.108",
    "@ucanto/core": "^3.0.2",
    "@web-std/blob": "3.0.4",
    "ava": "^4.3.3",
    "nanoid": "^4.0.0",
    "testcontainers": "^8.13.0"
  }
}<|MERGE_RESOLUTION|>--- conflicted
+++ resolved
@@ -18,11 +18,7 @@
     "@ucanto/transport": "^3.0.2",
     "@web-std/fetch": "^4.1.0",
     "@web3-storage/access": "^6.0.1",
-<<<<<<< HEAD
-=======
     "@web3-storage/capabilities": "^1.0.0",
-    "@web3-storage/sigv4": "^1.0.2",
->>>>>>> ae5f7a9f
     "multiformats": "^10.0.2",
     "p-retry": "^5.1.2"
   },
