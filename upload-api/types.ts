import * as UCAN from '@ipld/dag-ucan'
import {
  DID,
  Link,
  Delegation,
  Signature,
  Block,
  UCANLink,
  ByteView,
  DIDKey,
  Result,
  Failure,
  Unit,
} from '@ucanto/interface'
import { UnknownLink } from 'multiformats'
import { CID } from 'multiformats/cid'
import { Kinesis } from '@aws-sdk/client-kinesis'
<<<<<<< HEAD
import {
  AccountDID,
  ProviderDID,
  Service,
  SpaceDID,
  CarStoreBucket,
} from '@web3-storage/upload-api'

export type {
  UnknownLink,
  AgentStore,
  AgentMessage,
  UCANLink,
  Capability,
  Result,
  WriteError,
  Writer,
  Unit,
  Link,
  ReceiptModel,
  Invocation,
  ParsedAgentMessage,
  AgentMessageIndexRecord,
} from '@web3-storage/upload-api'
=======
import { AccountDID, ProviderDID, Service, SpaceDID, CarStoreBucket, AllocationsStorage, PlanCreateAdminSessionSuccess, PlanCreateAdminSessionFailure } from '@web3-storage/upload-api'
>>>>>>> 1fa4a987

export interface StoreOperationError extends Error {
  name: 'StoreOperationFailed'
}

export interface UcanLogCtx extends WorkflowCtx, ReceiptBlockCtx {
  basicAuth: string
}

export interface UcanStreamCtx {
  streamName: string
  kinesisClient?: Kinesis
}

export interface WorkflowCtx extends UcanStreamCtx {
  invocationBucket: InvocationBucket
  workflowBucket: WorkflowBucket
}

export interface ReceiptBlockCtx extends UcanStreamCtx {
  invocationBucket: InvocationBucket
  taskBucket: TaskBucket
  workflowBucket: WorkflowBucket
}

export interface MetricsStore {
  incrementTotals: (metricsToUpdate: Record<string, number>) => Promise<void>
}

export interface MetricsCtx {
  metricsStore: MetricsStore
  carStore: CarStore
  allocationsStorage: AllocationsStorage
}

export interface SpaceMetricsItem {
  value: number
  space: string
}

export interface SpaceMetricsStore {
  incrementTotals: (
    metricsToUpdate: Record<string, SpaceMetricsItem[]>
  ) => Promise<void>
}

export interface SpaceMetricsCtx {
  metricsStore: SpaceMetricsStore
  carStore: CarStore
  allocationsStorage: AllocationsStorage
}

export interface CarStore extends CarStoreBucket {
  getSize: (link: UnknownLink) => Promise<number>
}

export interface InvocationBucket {
  putWorkflowLink: (cid: string, workflowCid: string) => Promise<void>
  putReceipt: (cid: string, bytes: Uint8Array) => Promise<void>
  putInLink: (cid: string, workflowCid: string) => Promise<void>
  putOutLink: (cid: string, workflowCid: string) => Promise<void>
  getInLink: (cid: string) => Promise<string | undefined>
  getWorkflowLink: (cid: string) => Promise<string | undefined>
}

export interface TaskBucket {
  putResult: (taskCid: string, bytes: Uint8Array) => Promise<void>
  putInvocationLink: (taskCid: string, invocationCid: string) => Promise<void>
}

export interface WorkflowBucket {
  put: (Cid: string, bytes: Uint8Array) => Promise<void>
  get: (Cid: string) => Promise<Uint8Array | undefined>
}

export interface DelegationsBucket {
  /** put a delegation into the delegations bucket */
  put: (cid: CID, bytes: ByteView<Delegation>) => Promise<void>
  /** get a delegation from the delegations bucket */
  get: (cid: CID) => Promise<ByteView<Delegation> | undefined>
}

export interface MetricsTable {
  /**
   * Get all metrics from table.
   */
  get: () => Promise<Array<Record<string, any>>>
}

export interface SpaceMetricsTable {
  /**
   * Return the total amount of storage a space has used.
   */
  getAllocated: (consumer: DIDKey) => Promise<number>
}

/**
 *
 */
export interface SubscriptionInput {
  /** DID of the customer who maintains this subscription */
  customer: DID
  /** DID of the provider who services this subscription */
  provider: DID
  /** ID of this subscription - should be unique per-provider */
  subscription: string
  /** CID of the invocation that created this subscription */
  cause: UCANLink
}

export interface SubscriptionTable {
  get: (
    provider: ProviderDID,
    subscription: string
  ) => Promise<{ customer: DID } | null>
  /** add a subscription - a relationship between a customer and a provider that will allow for provisioning of consumers */
  add: (consumer: SubscriptionInput) => Promise<{}>
  /** return the count of subscriptions in the system */
  count: () => Promise<bigint>
  /** return a list of the subscriptions a customer has with a provider */
  findProviderSubscriptionsForCustomer: (
    customer: DID,
    provider: DID
  ) => Promise<Array<{ subscription: string }>>
}

export interface ConsumerInput {
  /** the DID of the consumer (eg, a space) for whom services are being provisioned */
  consumer: DID
  /** DID of the customer who maintains the subscription for this consumer */
  customer: DID
  /** the DID of the provider who will provide services for the consumer */
  provider: DID
  /** the ID of the subscription representing the relationship between the consumer and provider */
  subscription: string
  /** the CID of the UCAN invocation that created this record */
  cause: UCANLink
}

export interface ConsumerRecord {
  /** the ID of the subscription representing the relationship between the consumer and provider */
  subscription: string
  /** the CID of the UCAN invocation that created this record */
  cause: UCANLink
}

export interface ConsumerListRecord {
  /** DID of the consumer (e.g. a space) for whom services have been provisioned. */
  consumer: SpaceDID
  /** DID of the provider who provides services for the consumer. */
  provider: ProviderDID
  /** ID of the subscription representing the relationship between the consumer and provider. */
  subscription: string
  /**
   * CID of the UCAN invocation that created this record.
   * Note: This became a required field after 2023-07-10T23:12:38.000Z.
   */
  cause?: UCANLink
}

export interface ConsumerTable {
  /** get a consumer record for a given provider */
  get: (
    provider: ProviderDID,
    consumer: DIDKey
  ) => Promise<{ subscription: string } | null>
  /** get a consumer record for a given subscription */
  getBySubscription: (
    provider: ProviderDID,
    subscription: string
  ) => Promise<{ consumer: DID } | null>
  /** add a consumer - a relationship between a provider, subscription and consumer */
  add: (consumer: ConsumerInput) => Promise<{}>
  /** return the number of consumers */
  count: () => Promise<bigint>
  /** return a boolean indicating whether the given consumer has a storage provider */
  hasStorageProvider: (consumer: DID) => Promise<boolean>
  /** return a list of storage providers the given consumer has registered with */
  getStorageProviders: (consumer: DID) => Promise<ProviderDID[]>
  /** List consumers by customer account DID. */
  listByCustomer: (
    customer: AccountDID
  ) => Promise<{ results: ConsumerListRecord[] }>
}

// TODO: unify this with RecordNotFound in ../billing/tables/lib.js
export interface RecordNotFound<K> extends Failure {
  name: 'RecordNotFound'
  key: K
}

// TODO unify this with Customer in ../billing/lib/api.ts
export interface Customer {
  product: string
  updatedAt: string
}

// TODO unify this with CustomerStore in ../billing/lib/api.ts
export interface CustomerTable {
  /** get a customer record */
  get: (
    customer: DID<'mailto'>
  ) => Promise<Result<Customer, RecordNotFound<DID<'mailto'>>>>
}

export type SpaceService = Pick<Service, 'space'>

export type UcanStreamInvocationType = 'workflow' | 'receipt'

export interface UcanStreamInvocation {
  carCid: string
  invocationCid: string
  value: UcanInvocation
  ts: number
  type: UcanStreamInvocationType
  out?: ReceiptResult
}

export interface UcanInvocation {
  att: UCAN.Capabilities
  aud: `did:${string}:${string}`
  iss: `did:${string}:${string}`
  cid: string
}

export interface Workflow {
  cid: UnknownLink
  bytes: Uint8Array
  invocations: UcanInvocation[]
}

// TODO: Remove once in ucanto
export interface Receipt {
  ran: Link
  out: ReceiptResult
  meta: Record<string, unknown>
  iss?: DID
  prf?: Array<Link<Delegation>>
  s: Signature
}

// TODO: Remove once in ucanto
export interface ReceiptBlock extends Block<Receipt> {
  data: Receipt
}

// TODO: Remove once in ucanto
/**
 * Defines result type as per invocation spec
 *
 * @see https://github.com/ucan-wg/invocation/#6-result
 */
export type ReceiptResult<T = unknown, X extends {} = {}> = Variant<{
  ok: T
  error: X
}>

// TODO: Remove once in ucanto
export type Variant<U extends Record<string, unknown>> = {
  [Key in keyof U]: { [K in Exclude<keyof U, Key>]?: never } & {
    [K in Key]: U[Key]
  }
}[keyof U]

// would be generated by sst, but requires `sst build` to be run, which calls out to aws; not great for CI
declare module 'sst/node/config' {
  export interface SecretResources {
    PRIVATE_KEY: {
      value: string
    }
    UCAN_INVOCATION_POST_BASIC_AUTH: {
      value: string
    }
    STRIPE_SECRET_KEY: {
      value: string
    }
  }
}

export interface InvalidSubscriptionState extends Failure {
  name: 'InvalidSubscriptionState'
}

export interface BillingProviderUpdateError extends Failure {
  name: 'BillingProviderUpdateError'
}

type SetPlanFailure = InvalidSubscriptionState | BillingProviderUpdateError

export interface BillingProvider {
  hasCustomer: (customer: AccountDID) => Promise<Result<boolean, Failure>>
<<<<<<< HEAD
  setPlan: (
    customer: AccountDID,
    plan: DID
  ) => Promise<Result<Unit, SetPlanFailure>>
=======
  setPlan: (customer: AccountDID, plan: DID) => Promise<Result<Unit, SetPlanFailure>>
  createAdminSession: (customer: AccountDID, returnURL: string) => Promise<Result<PlanCreateAdminSessionSuccess, PlanCreateAdminSessionFailure>>
>>>>>>> 1fa4a987
}

export {}<|MERGE_RESOLUTION|>--- conflicted
+++ resolved
@@ -15,13 +15,12 @@
 import { UnknownLink } from 'multiformats'
 import { CID } from 'multiformats/cid'
 import { Kinesis } from '@aws-sdk/client-kinesis'
-<<<<<<< HEAD
 import {
   AccountDID,
   ProviderDID,
   Service,
   SpaceDID,
-  CarStoreBucket,
+  CarStoreBucket, AllocationsStorage, PlanCreateAdminSessionSuccess, PlanCreateAdminSessionFailure,
 } from '@web3-storage/upload-api'
 
 export type {
@@ -40,9 +39,6 @@
   ParsedAgentMessage,
   AgentMessageIndexRecord,
 } from '@web3-storage/upload-api'
-=======
-import { AccountDID, ProviderDID, Service, SpaceDID, CarStoreBucket, AllocationsStorage, PlanCreateAdminSessionSuccess, PlanCreateAdminSessionFailure } from '@web3-storage/upload-api'
->>>>>>> 1fa4a987
 
 export interface StoreOperationError extends Error {
   name: 'StoreOperationFailed'
@@ -334,15 +330,11 @@
 
 export interface BillingProvider {
   hasCustomer: (customer: AccountDID) => Promise<Result<boolean, Failure>>
-<<<<<<< HEAD
   setPlan: (
     customer: AccountDID,
     plan: DID
   ) => Promise<Result<Unit, SetPlanFailure>>
-=======
-  setPlan: (customer: AccountDID, plan: DID) => Promise<Result<Unit, SetPlanFailure>>
   createAdminSession: (customer: AccountDID, returnURL: string) => Promise<Result<PlanCreateAdminSessionSuccess, PlanCreateAdminSessionFailure>>
->>>>>>> 1fa4a987
 }
 
 export {}