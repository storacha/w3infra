import { invoke, delegate, Receipt, API, Message } from '@ucanto/core'
import * as CAR from '@ucanto/transport/car'
import * as Signer from '@ucanto/principal/ed25519'
import * as UcantoClient from '@ucanto/client'

import { connect, createServer } from '@web3-storage/upload-api';
import { DebugEmail } from '@web3-storage/upload-api/test';
import {
  createBucket,
  createTable
} from '../helpers/resources.js';
import { storeTableProps, uploadTableProps, consumerTableProps, delegationTableProps, subscriptionTableProps, rateLimitTableProps, revocationTableProps } from '../../tables/index.js';
import { useCarStore } from '../../buckets/car-store.js';
import { useDudewhereStore } from '../../buckets/dudewhere-store.js';
import { useStoreTable } from '../../tables/store.js';
import { useUploadTable } from '../../tables/upload.js';
import { useProvisionStore } from '../../stores/provisions.js';
import { useConsumerTable } from '../../tables/consumer.js';
import { useSubscriptionTable } from '../../tables/subscription.js';
import { useDelegationsTable } from '../../tables/delegations.js';
import { useRevocationsTable } from '../../stores/revocations.js';
import { useDelegationsStore } from '../../buckets/delegations-store.js';
import { useInvocationStore } from '../../buckets/invocation-store.js';
import { useWorkflowStore } from '../../buckets/workflow-store.js';
import { useRateLimitTable } from '../../tables/rate-limit.js';
import { useSpaceMetricsTable } from '../../tables/space-metrics.js';
import { spaceMetricsTableProps } from '@web3-storage/w3infra-ucan-invocation/tables/index.js';
<<<<<<< HEAD
import { createCustomerStore, customerTableProps } from '@web3-storage/w3infra-billing/tables/customer.js';
import { usePlansStore } from '../../stores/plans.js';
=======
import { pieceTableProps } from '../../../filecoin/store/index.js';
import { usePieceTable } from '../../../filecoin/store/piece.js'
import { createTaskStore as createFilecoinTaskStore } from '../../../filecoin/store/task.js'
import { createReceiptStore as createFilecoinReceiptStore } from '../../../filecoin/store/receipt.js'
>>>>>>> 188e490a

export { API }

/**
 * @param {API.Principal} audience
 */
export async function createSpace(audience) {
  const space = await Signer.generate()
  const spaceDid = space.did()

  return {
    proof: await UcantoClient.delegate({
      issuer: space,
      audience,
      capabilities: [{ can: '*', with: spaceDid }],
    }),
    spaceDid,
  }
}

/**
 * @param {API.Ability} can
 * @param {any} nb
 * @param {object} [options]
 * @param {Signer.EdSigner} [options.audience]
 * @param {Signer.EdSigner} [options.issuer]
 * @param {`did:key:${string}`} [options.withDid]
 * @param {Signer.Delegation[]} [options.proofs]
 */
export async function createUcanInvocation(can, nb, options = {}) {
  const audience = options.audience || (await Signer.generate())
  const issuer = options.issuer || (await Signer.generate())

  let proofs
  let withDid
  if (!options.withDid || !options.proofs) {
    const { proof, spaceDid } = await createSpace(issuer)

    proofs = [proof]
    withDid = spaceDid
  } else {
    proofs = options.proofs
    withDid = options.withDid
  }

  return await delegate({
    issuer,
    audience,
    capabilities: [
      {
        can,
        with: withDid,
        nb,
      },
    ],
    proofs,
  })
}

/**
 * Create an invocation with given capabilities.
 *
 * @param {API.Ability} can
 * @param {any} nb
 * @param {object} [options]
 * @param {Signer.EdSigner} [options.audience]
 * @param {Signer.EdSigner} [options.issuer]
 * @param {`did:key:${string}`} [options.withDid]
 * @param {Signer.Delegation[]} [options.proofs]
 */
export async function createInvocation(can, nb, options = {}) {
  const audience = options.audience || (await Signer.generate())
  const issuer = options.issuer || (await Signer.generate())

  let proofs
  let withDid
  if (!options.withDid || !options.proofs) {
    const { proof, spaceDid } = await createSpace(issuer)

    proofs = [proof]
    withDid = spaceDid
  } else {
    proofs = options.proofs
    withDid = options.withDid
  }

  const invocation = invoke({
    issuer,
    audience,
    capability: {
      can,
      with: withDid,
      nb,
    },
    proofs,
  })

  return invocation
}

/**
 * @param {API.IssuedInvocation} run
 * @param {object} options
 * @param {any} [options.result]
 * @param {any} [options.meta]
 */
export async function createAgentMessageReceipt(
  run,
  { result = { ok: {} }, meta = { test: 'metadata' } }
) {
  const delegation = await run.buildIPLDView()

  return await Receipt.issue({
    // @ts-ignore Mismatch between types for Principal and Signer
    issuer: run.audience,
    result,
    ran: delegation.link(),
    meta,
    fx: {
      fork: [],
    },
  })
}

/**
 * @param {object} source
 * @param {API.IssuedInvocation[]} [source.invocations]
 * @param {API.Receipt[]} [source.receipts]
 */
export const encodeAgentMessage = async (source) => {
  const message = await Message.build({
    invocations: /** @type {API.Tuple<API.IssuedInvocation>} */ (
      source.invocations
    ),
    receipts: /** @type {API.Tuple<API.Receipt>} */ (source.receipts),
  })

  return await CAR.request.encode(message)
}


/**
 *
 * @param {import('ava').ExecutionContext} t
 * @returns {Promise<import('@web3-storage/upload-api').UcantoServerTestContext>}
 */

export async function executionContextToUcantoTestServerContext(t) {
  const service = Signer.Signer.parse('MgCYWjE6vp0cn3amPan2xPO+f6EZ3I+KwuN1w2vx57vpJ9O0Bn4ci4jn8itwc121ujm7lDHkCW24LuKfZwIdmsifVysY=').withDID(
    'did:web:test.web3.storage'
  );
  const { dynamo, s3 } = t.context;
  const bucketName = await createBucket(s3);

  const storeTable = useStoreTable(
    dynamo,
    await createTable(dynamo, storeTableProps)
  );

  const uploadTable = useUploadTable(
    dynamo,
    await createTable(dynamo, uploadTableProps)
  );
  const carStoreBucket = useCarStore(s3, bucketName);

  const dudewhereBucket = useDudewhereStore(s3, bucketName);

  const signer = await Signer.Signer.generate();
  const id = signer.withDID('did:web:test.web3.storage');
  const aggregatorSigner = await Signer.Signer.generate();

  const delegationsBucketName = await createBucket(s3);
  const invocationsBucketName = await createBucket(s3);
  const workflowBucketName = await createBucket(s3);

  const revocationsStorage = useRevocationsTable(
    dynamo,
    await createTable(dynamo, revocationTableProps)
  )
  const delegationsStorage = useDelegationsTable(
    dynamo,
    await createTable(dynamo, delegationTableProps),
    {
      bucket: useDelegationsStore(s3, delegationsBucketName),
      invocationBucket: useInvocationStore(s3, invocationsBucketName),
      workflowBucket: useWorkflowStore(s3, workflowBucketName),
    }
  );
  const rateLimitsStorage = useRateLimitTable(
    dynamo,
    await createTable(dynamo, rateLimitTableProps)
  )
  const subscriptionTable = useSubscriptionTable(
    dynamo,
    await createTable(dynamo, subscriptionTableProps)
  );
  const consumerTable = useConsumerTable(
    dynamo,
    await createTable(dynamo, consumerTableProps)
  );
  const spaceMetricsTable = useSpaceMetricsTable(
    dynamo,
    await createTable(dynamo, spaceMetricsTableProps)
  )
  const pieceStore = usePieceTable(
    dynamo,
    await createTable(dynamo, pieceTableProps)
  )
  const provisionsStorage = useProvisionStore(
    subscriptionTable,
    consumerTable,
    spaceMetricsTable,
    [service.did()]
  );
  const customersStore = createCustomerStore(dynamo, { tableName: await createTable(dynamo, customerTableProps) })
  const plansStorage = usePlansStore(customersStore)
  const email = new DebugEmail();

  /** @type {import('@web3-storage/upload-api').UcantoServerContext} */
  const serviceContext = {
    id,
    signer: id,
    email,
    url: new URL('http://example.com'),
    provisionsStorage,
    delegationsStorage,
    rateLimitsStorage,
    revocationsStorage,
    plansStorage,
    errorReporter: {
      catch(error) {
        t.fail(error.message);
      },
    },
    maxUploadSize: 5_000_000_000,
    storeTable,
    uploadTable,
    carStoreBucket,
    dudewhereBucket,
    validateAuthorization: () => ({ ok: {} }),
    // filecoin/*
    aggregatorId: aggregatorSigner,
    pieceStore,
    taskStore: createFilecoinTaskStore(s3, invocationsBucketName, workflowBucketName),
    receiptStore: createFilecoinReceiptStore(s3, invocationsBucketName, workflowBucketName),
    // @ts-expect-error not tested here
    pieceOfferQueue: {},
    // @ts-expect-error not tested here
    filecoinSubmitQueue: {},
    options: {
      // TODO: we compute and put all pieces into the queue on bucket event
      // We may change this to validate user provided piece
      skipFilecoinSubmitQueue: true
    },
    // @ts-expect-error still not implemented
    plansStorage: {}
  };
  const connection = connect({
    id: serviceContext.id,
    channel: createServer(serviceContext)
  });


  return {
    ...serviceContext,
    mail: email,
    service: id,
    connection,
    fetch
  };
}<|MERGE_RESOLUTION|>--- conflicted
+++ resolved
@@ -25,15 +25,12 @@
 import { useRateLimitTable } from '../../tables/rate-limit.js';
 import { useSpaceMetricsTable } from '../../tables/space-metrics.js';
 import { spaceMetricsTableProps } from '@web3-storage/w3infra-ucan-invocation/tables/index.js';
-<<<<<<< HEAD
 import { createCustomerStore, customerTableProps } from '@web3-storage/w3infra-billing/tables/customer.js';
 import { usePlansStore } from '../../stores/plans.js';
-=======
 import { pieceTableProps } from '../../../filecoin/store/index.js';
 import { usePieceTable } from '../../../filecoin/store/piece.js'
 import { createTaskStore as createFilecoinTaskStore } from '../../../filecoin/store/task.js'
 import { createReceiptStore as createFilecoinReceiptStore } from '../../../filecoin/store/receipt.js'
->>>>>>> 188e490a
 
 export { API }
 
@@ -288,8 +285,6 @@
       // We may change this to validate user provided piece
       skipFilecoinSubmitQueue: true
     },
-    // @ts-expect-error still not implemented
-    plansStorage: {}
   };
   const connection = connect({
     id: serviceContext.id,
