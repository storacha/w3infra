import * as Sentry from '@sentry/serverless'
import { authorize } from '@web3-storage/upload-api/validate'
import { Config } from '@serverless-stack/node/config/index.js'
import { getServiceSigner, parseProviders } from '../config.js'
import { Email } from '../email.js'
import { createDelegationsTable } from '../tables/delegations.js'
import { createDelegationsStore } from '../buckets/delegations-store.js'
import { createInvocationStore } from '../buckets/invocation-store.js'
import { createWorkflowStore } from '../buckets/workflow-store.js'
import { createSubscriptionTable } from '../tables/subscription.js'
import { createConsumerTable } from '../tables/consumer.js'

import { useProvisionStore } from '../stores/provisions.js'
import {
  HtmlResponse,
  ValidateEmail,
  ValidateEmailError,
  PendingValidateEmail,
} from '../html.jsx'
import { createRateLimitTable } from '../tables/rate-limit.js'

Sentry.AWSLambda.init({
  environment: process.env.SST_STAGE,
  dsn: process.env.SENTRY_DSN,
  tracesSampleRate: 1.0,
})

/**
 * @param {HtmlResponse} response
 */
export function toLambdaResponse (response) {
  const { status = 200, headers: responseHeaders, body } = response
  // translate headers from Response format to Lambda format
  /** @type {Record<string, string>} */
  const headers = {}
  responseHeaders.forEach((value, key) => {
    headers[key] = value
  })
  return {
    statusCode: status,
    headers,
    body: body && Buffer.from(response.getStringBody()).toString('base64'),
    isBase64Encoded: true
  }
}

/**
 * AWS HTTP Gateway handler for GET /validate-email
 *
 * @param {import('aws-lambda').APIGatewayProxyEventV2} request
 */
export async function validateEmailGet (request) {
  if (!request.queryStringParameters?.ucan) {
    return toLambdaResponse(new HtmlResponse(
      <ValidateEmailError msg={'Missing delegation in the URL.'} />
    ))
  }

  return toLambdaResponse(new HtmlResponse(<PendingValidateEmail autoApprove={true} />))
}

export const preValidateEmail = Sentry.AWSLambda.wrapHandler(validateEmailGet)

function createAuthorizeContext () {
  const {
    ACCESS_SERVICE_URL = '',
    AWS_REGION = '',
    DELEGATION_TABLE_NAME = '',
    RATE_LIMIT_TABLE_NAME = '',
    R2_ENDPOINT = '',
    R2_ACCESS_KEY_ID = '',
    R2_SECRET_ACCESS_KEY = '',
    R2_DELEGATION_BUCKET_NAME = '',
    INVOCATION_BUCKET_NAME = '',
    WORKFLOW_BUCKET_NAME = '',
    POSTMARK_TOKEN = '',
    SUBSCRIPTION_TABLE_NAME = '',
    CONSUMER_TABLE_NAME = '',
    UPLOAD_API_DID = '',
    PROVIDERS = '',
    // set for testing
    DYNAMO_DB_ENDPOINT: dbEndpoint,
  } = process.env
  const { PRIVATE_KEY } = Config
  const invocationBucket = createInvocationStore(
    AWS_REGION,
    INVOCATION_BUCKET_NAME
  )
  const workflowBucket = createWorkflowStore(AWS_REGION, WORKFLOW_BUCKET_NAME)
  const delegationBucket = createDelegationsStore(R2_ENDPOINT, R2_ACCESS_KEY_ID, R2_SECRET_ACCESS_KEY, R2_DELEGATION_BUCKET_NAME)
  const subscriptionTable = createSubscriptionTable(AWS_REGION, SUBSCRIPTION_TABLE_NAME, {
    endpoint: dbEndpoint
  });
  const consumerTable = createConsumerTable(AWS_REGION, CONSUMER_TABLE_NAME, {
    endpoint: dbEndpoint
  });
  return {
    // TODO: we should set URL from a different env var, doing this for now to avoid that refactor
    url: new URL(ACCESS_SERVICE_URL),
    email: new Email({ token: POSTMARK_TOKEN }),
    signer: getServiceSigner({ UPLOAD_API_DID, PRIVATE_KEY }),
    delegationsStorage: createDelegationsTable(AWS_REGION, DELEGATION_TABLE_NAME, { bucket: delegationBucket, invocationBucket, workflowBucket }),
<<<<<<< HEAD
    provisionsStorage: useProvisionStore(subscriptionTable, consumerTable, parseProviders(PROVIDERS)),
=======
    provisionsStorage: useProvisionStore(subscriptionTable, consumerTable, [
      /** @type {import('@web3-storage/upload-api').ServiceDID} */
      (ACCESS_SERVICE_DID)
    ]),
    rateLimitsStorage: createRateLimitTable(AWS_REGION, RATE_LIMIT_TABLE_NAME)
>>>>>>> 3b032d1f
  }
}

/**
 * AWS HTTP Gateway handler for POST /validate-email
 *
 * @param {import('aws-lambda').APIGatewayProxyEventV2} request
 */
export async function validateEmailPost (request) {
  const encodedUcan = request.queryStringParameters?.ucan
  if (!encodedUcan) {
    return toLambdaResponse(new HtmlResponse(
      <ValidateEmailError msg={'Missing delegation in the URL.'} />
    ))
  }
  const authorizeResult = await authorize(encodedUcan, createAuthorizeContext())
  if (authorizeResult.error) {
    console.error(authorizeResult.error)
    return toLambdaResponse(new HtmlResponse(
      <ValidateEmailError msg={`Oops something went wrong: ${authorizeResult.error.message}`} />,
      { status: 500 }
    ))
  }

  const { email, audience, ucan } = authorizeResult.ok

  return toLambdaResponse(new HtmlResponse(
    <ValidateEmail
      email={email}
      audience={audience}
      ucan={ucan}
    />
  ))
}

export const validateEmail = Sentry.AWSLambda.wrapHandler(validateEmailPost)<|MERGE_RESOLUTION|>--- conflicted
+++ resolved
@@ -100,15 +100,8 @@
     email: new Email({ token: POSTMARK_TOKEN }),
     signer: getServiceSigner({ UPLOAD_API_DID, PRIVATE_KEY }),
     delegationsStorage: createDelegationsTable(AWS_REGION, DELEGATION_TABLE_NAME, { bucket: delegationBucket, invocationBucket, workflowBucket }),
-<<<<<<< HEAD
     provisionsStorage: useProvisionStore(subscriptionTable, consumerTable, parseProviders(PROVIDERS)),
-=======
-    provisionsStorage: useProvisionStore(subscriptionTable, consumerTable, [
-      /** @type {import('@web3-storage/upload-api').ServiceDID} */
-      (ACCESS_SERVICE_DID)
-    ]),
     rateLimitsStorage: createRateLimitTable(AWS_REGION, RATE_LIMIT_TABLE_NAME)
->>>>>>> 3b032d1f
   }
 }
 
