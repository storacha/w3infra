--- conflicted
+++ resolved
@@ -70,8 +70,9 @@
   throw new Error('API Error')
 }
 
-<<<<<<< HEAD
-export const error = Sentry.AWSLambda.wrapHandler(errorGet)
+export const error = Sentry.AWSLambda.wrapHandler(
+  wrapLambdaHandler('error', errorGet)
+)
 
 /**
  * AWS HTTP Gateway handler for GET /.well-known/did.json
@@ -127,9 +128,6 @@
   }
 }
 
-export const didDocument = Sentry.AWSLambda.wrapHandler(didDocumentGet)
-=======
-export const error = Sentry.AWSLambda.wrapHandler(
-  wrapLambdaHandler('error', errorGet)
-)
->>>>>>> 2d52cbf3
+export const didDocument = Sentry.AWSLambda.wrapHandler(
+  wrapLambdaHandler('did-document', didDocumentGet)
+)