import { DID } from '@ucanto/core'
import * as Sentry from '@sentry/serverless'

import { createAccessClient } from '../access.js'
import { persistUcanInvocation } from '../ucan-invocation.js'
import { createCarStore } from '../buckets/car-store.js'
import { createDudewhereStore } from '../buckets/dudewhere-store.js'
import { createUcanStore } from '../buckets/ucan-store.js'
import { createStoreTable } from '../tables/store.js'
import { createUploadTable } from '../tables/upload.js'
import { getServiceSigner } from '../config.js'
import { createUcantoServer } from '../service/index.js'
import { Config } from '@serverless-stack/node/config/index.js'

Sentry.AWSLambda.init({
  dsn: process.env.SENTRY_DSN,
  tracesSampleRate: 1.0,
})

const AWS_REGION = process.env.AWS_REGION || 'us-west-2'

// Specified in SST environment
const R2_ACCESS_KEY_ID = process.env.R2_ACCESS_KEY_ID || ''
const R2_SECRET_ACCESS_KEY = process.env.R2_SECRET_ACCESS_KEY || ''
const R2_REGION = process.env.R2_REGION || 'auto'
const R2_DUDEWHERE_BUCKET_NAME =
  process.env.R2_DUDEWHERE_BUCKET_NAME || ''
const R2_ENDPOINT = process.env.R2_ENDPOINT || ``

/**
 * AWS HTTP Gateway handler for POST / with ucan invocation router.
 * 
 * We provide responses in Payload format v2.0
 * see: https://docs.aws.amazon.com/apigateway/latest/developerguide/http-api-develop-integrations-lambda.html#http-api-develop-integrations-lambda.proxy-format
 *
 * @param {import('aws-lambda').APIGatewayProxyEventV2} request 
 */
async function ucanInvocationRouter (request) {
  const {
    STORE_TABLE_NAME: storeTableName = '',
    STORE_BUCKET_NAME: storeBucketName = '',
    UPLOAD_TABLE_NAME: uploadTableName = '',
    UCAN_BUCKET_NAME: ucanBucketName = '',
    // set for testing
    DYNAMO_DB_ENDPOINT: dbEndpoint,
    ACCESS_SERVICE_DID: accessServiceDID = '',
    ACCESS_SERVICE_URL: accessServiceURL = ''
  } = process.env

  if (request.body === undefined) {
    return {
      statusCode: 400,
    }
  }

<<<<<<< HEAD
  const serviceSigner = getServiceSigner(Config)
=======
  const serviceSigner = getServiceSigner()
  const ucanStoreBucket = createUcanStore(AWS_REGION, ucanBucketName)

>>>>>>> 7a50112e
  const server = await createUcantoServer(serviceSigner, {
    storeTable: createStoreTable(AWS_REGION, storeTableName, {
      endpoint: dbEndpoint
    }),
    carStoreBucket: createCarStore(AWS_REGION, storeBucketName),
    dudewhereBucket: createDudewhereStore(
      R2_REGION,
      R2_DUDEWHERE_BUCKET_NAME,
      {
        endpoint: R2_ENDPOINT,
        credentials: {
          accessKeyId: R2_ACCESS_KEY_ID,
          secretAccessKey: R2_SECRET_ACCESS_KEY,
        },
      }
    ),
    uploadTable: createUploadTable(AWS_REGION, uploadTableName, {
      endpoint: dbEndpoint
    }),
    access: createAccessClient(serviceSigner, DID.parse(accessServiceDID), new URL(accessServiceURL))
  })
  const response = await server.request({
    // @ts-expect-error - type is Record<string, string|string[]|undefined>
    headers: request.headers,
    body: Buffer.from(request.body, 'base64'),
  })

  // persist successful invocation handled
  await persistUcanInvocation(request, ucanStoreBucket)

  return toLambdaSuccessResponse(response)
}

export const handler = Sentry.AWSLambda.wrapHandler(ucanInvocationRouter)

/**
 * @param {import('@ucanto/server').HTTPResponse<never>} response
 */
function toLambdaSuccessResponse (response) {
  return {
    statusCode: 200,
    headers: response.headers,
    body: Buffer.from(response.body).toString('base64'),
    isBase64Encoded: true,
  }
}<|MERGE_RESOLUTION|>--- conflicted
+++ resolved
@@ -53,13 +53,9 @@
     }
   }
 
-<<<<<<< HEAD
   const serviceSigner = getServiceSigner(Config)
-=======
-  const serviceSigner = getServiceSigner()
   const ucanStoreBucket = createUcanStore(AWS_REGION, ucanBucketName)
 
->>>>>>> 7a50112e
   const server = await createUcantoServer(serviceSigner, {
     storeTable: createStoreTable(AWS_REGION, storeTableName, {
       endpoint: dbEndpoint
