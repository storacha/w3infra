import { API } from '@ucanto/core'
import * as Sentry from '@sentry/serverless'
import * as DID from '@ipld/dag-ucan/did'
import Stripe from 'stripe'

import {
  composeCarStoresWithOrderedHas,
  createCarStore,
} from '../buckets/car-store.js'
import { createDudewhereStore } from '../buckets/dudewhere-store.js'
import { createInvocationStore } from '../buckets/invocation-store.js'
import { createWorkflowStore } from '../buckets/workflow-store.js'
import { createStoreTable } from '../tables/store.js'
import { createUploadTable } from '../tables/upload.js'
import { createPieceTable } from '../../filecoin/store/piece.js'
import { createTaskStore as createFilecoinTaskStore } from '../../filecoin/store/task.js'
import { createReceiptStore as createFilecoinReceiptStore } from '../../filecoin/store/receipt.js'
import { createClient as createFilecoinSubmitQueueClient } from '../../filecoin/queue/filecoin-submit-queue.js'
import { createClient as createPieceOfferQueueClient } from '../../filecoin/queue/piece-offer-queue.js'
import {
  getServiceSigner,
  parseServiceDids,
  getServiceConnection,
} from '../config.js'
import { createUcantoServer } from '../service.js'
import { Config } from 'sst/node/config'
import { CAR, Legacy, Codec } from '@ucanto/transport'
import { Email } from '../email.js'
import * as AgentStore from '../stores/agent.js'
import { createAllocationsStorage } from '../stores/allocations.js'
import {
  createBlobsStorage,
  composeblobStoragesWithOrderedHas,
} from '../stores/blobs.js'
import { useProvisionStore } from '../stores/provisions.js'
import { useSubscriptionsStore } from '../stores/subscriptions.js'
import { createDelegationsTable } from '../tables/delegations.js'
import { createDelegationsStore } from '../buckets/delegations-store.js'
import { createSubscriptionTable } from '../tables/subscription.js'
import { createConsumerTable } from '../tables/consumer.js'
import { createRateLimitTable } from '../tables/rate-limit.js'
import { createSpaceMetricsTable } from '../tables/space-metrics.js'
import { mustGetEnv } from './utils.js'
import { createRevocationsTable } from '../stores/revocations.js'
import { usePlansStore } from '../stores/plans.js'
import { createCustomerStore } from '@web3-storage/w3infra-billing/tables/customer.js'
import { createSpaceDiffStore } from '@web3-storage/w3infra-billing/tables/space-diff.js'
import { createSpaceSnapshotStore } from '@web3-storage/w3infra-billing/tables/space-snapshot.js'
import { useUsageStore } from '../stores/usage.js'
import { createStripeBillingProvider } from '../billing.js'
import { createIPNIService } from '../external-services/ipni-service.js'
import * as UploadAPI from '@web3-storage/upload-api'

Sentry.AWSLambda.init({
  environment: process.env.SST_STAGE,
  dsn: process.env.SENTRY_DSN,
  tracesSampleRate: 1.0,
})

export { API }
/**
 * @typedef {import('../types').Receipt} Receipt
 * @typedef {import('@ucanto/interface').Block<Receipt>} BlockReceipt
 * @typedef {object} ExecuteCtx
 * @property {import('@ucanto/interface').Signer} signer
 */

// const kinesisClient = new Kinesis({})
const AWS_REGION = process.env.AWS_REGION || 'us-west-2'

// Specified in SST environment
const R2_ACCESS_KEY_ID = process.env.R2_ACCESS_KEY_ID || ''
const R2_SECRET_ACCESS_KEY = process.env.R2_SECRET_ACCESS_KEY || ''
const R2_REGION = process.env.R2_REGION || 'auto'
const R2_DUDEWHERE_BUCKET_NAME = process.env.R2_DUDEWHERE_BUCKET_NAME || ''
const R2_ENDPOINT = process.env.R2_ENDPOINT || ``

/**
 * We define a ucanto codec that will switch encoder / decoder based on the
 * `content-type` and `accept` headers of the request.
 */
const codec = Codec.inbound({
  decoders: {
    // If the `content-type` is set to `application/vnd.ipld.car` use CAR codec.
    [CAR.contentType]: CAR.request,
    // If the `content-type` is set to `application/car` use legacy CAR codec
    // which unlike current CAR codec used CAR roots to signal invocations.
    [Legacy.contentType]: Legacy.request,
  },
  encoders: {
    // Legacy clients did not set `accept` header so catch them using `*/*`
    // and encode responses using legacy (CBOR) encoder.
    '*/*;q=0.1': Legacy.response,
    // Modern clients set `accept` header to `application/vnd.ipld.car` and
    // we encode responses to them in CAR encoding.
    [CAR.contentType]: CAR.response,
  },
})

/**
 * AWS HTTP Gateway handler for POST / with ucan invocation router.
 *
 * We provide responses in Payload format v2.0
 * see: https://docs.aws.amazon.com/apigateway/latest/developerguide/http-api-develop-integrations-lambda.html#http-api-develop-integrations-lambda.proxy-format
 *
 * @param {import('aws-lambda').APIGatewayProxyEventV2} request
 */
export async function ucanInvocationRouter(request) {
  const {
    storeTableName,
    storeBucketName,
    uploadTableName,
    allocationTableName,
    consumerTableName,
    customerTableName,
    subscriptionTableName,
    delegationTableName,
    revocationTableName,
    spaceMetricsTableName,
    rateLimitTableName,
    pieceTableName,
    spaceDiffTableName,
    spaceSnapshotTableName,
    r2DelegationBucketEndpoint,
    r2DelegationBucketAccessKeyId,
    r2DelegationBucketSecretAccessKey,
    r2DelegationBucketName,
    invocationBucketName,
    workflowBucketName,
    streamName,
    postmarkToken,
    providers,
    aggregatorDid,
    dealTrackerDid,
    dealTrackerUrl,
    pieceOfferQueueUrl,
    filecoinSubmitQueueUrl,
    requirePaymentPlan,
    // set for testing
    dbEndpoint,
    accessServiceURL,
    carparkBucketName,
    carparkBucketEndpoint,
    carparkBucketAccessKeyId,
    carparkBucketSecretAccessKey,
    blocksCarsPositionTableConfig,
    multihashesQueueConfig,
  } = getLambdaEnv()

  if (request.body === undefined) {
    return {
      statusCode: 400,
    }
  }

  const { UPLOAD_API_DID } = process.env
  const { PRIVATE_KEY, STRIPE_SECRET_KEY } = Config
  const serviceSigner = getServiceSigner({
    did: UPLOAD_API_DID,
    privateKey: PRIVATE_KEY,
  })

  const agentStore = AgentStore.open({
    store: {
      connection: {
        address: {
          region: AWS_REGION,
        },
      },
      buckets: {
        message: { name: workflowBucketName },
        index: { name: invocationBucketName },
      },
    },
    stream: {
      connection: { address: {} },
      name: streamName,
    },
  })

  const allocationsStorage = createAllocationsStorage(
    AWS_REGION,
    allocationTableName,
    {
      endpoint: dbEndpoint,
    }
  )
  const blobsStorage = composeblobStoragesWithOrderedHas(
    createBlobsStorage(R2_REGION, carparkBucketName, {
      endpoint: carparkBucketEndpoint,
      credentials: {
        accessKeyId: carparkBucketAccessKeyId,
        secretAccessKey: carparkBucketSecretAccessKey,
      },
    }),
    createBlobsStorage(AWS_REGION, storeBucketName)
  )

  const invocationBucket = createInvocationStore(
    AWS_REGION,
    invocationBucketName
  )

  const workflowBucket = createWorkflowStore(AWS_REGION, workflowBucketName)
  const delegationBucket = createDelegationsStore(
    r2DelegationBucketEndpoint,
    r2DelegationBucketAccessKeyId,
    r2DelegationBucketSecretAccessKey,
    r2DelegationBucketName
  )
  const subscriptionTable = createSubscriptionTable(
    AWS_REGION,
    subscriptionTableName,
    {
      endpoint: dbEndpoint,
    }
  )
  const consumerTable = createConsumerTable(AWS_REGION, consumerTableName, {
    endpoint: dbEndpoint,
  })
  const customerStore = createCustomerStore(
    { region: AWS_REGION },
    { tableName: customerTableName }
  )
  if (!STRIPE_SECRET_KEY) throw new Error('missing secret: STRIPE_SECRET_KEY')
  const stripe = new Stripe(STRIPE_SECRET_KEY, { apiVersion: '2023-10-16' })
<<<<<<< HEAD
  const plansStorage = usePlansStore(
    customerStore,
    createStripeBillingProvider(stripe)
  )
=======
  const plansStorage = usePlansStore(customerStore, createStripeBillingProvider(stripe, customerStore))
>>>>>>> 1fa4a987
  const rateLimitsStorage = createRateLimitTable(AWS_REGION, rateLimitTableName)
  const spaceMetricsTable = createSpaceMetricsTable(
    AWS_REGION,
    spaceMetricsTableName
  )

  const provisionsStorage = useProvisionStore(
    subscriptionTable,
    consumerTable,
    spaceMetricsTable,
    parseServiceDids(providers)
  )
  const subscriptionsStorage = useSubscriptionsStore({ consumerTable })
  const delegationsStorage = createDelegationsTable(
    AWS_REGION,
    delegationTableName,
    { bucket: delegationBucket, invocationBucket, workflowBucket }
  )
  const revocationsStorage = createRevocationsTable(
    AWS_REGION,
    revocationTableName
  )
  const spaceDiffStore = createSpaceDiffStore(
    { region: AWS_REGION },
    { tableName: spaceDiffTableName }
  )
  const spaceSnapshotStore = createSpaceSnapshotStore(
    { region: AWS_REGION },
    { tableName: spaceSnapshotTableName }
  )
  const usageStorage = useUsageStore({ spaceDiffStore, spaceSnapshotStore })

  const dealTrackerConnection = getServiceConnection({
    did: dealTrackerDid,
    url: dealTrackerUrl,
  })
<<<<<<< HEAD

  const ipniService = createIPNIService(
    multihashesQueueConfig,
    blocksCarsPositionTableConfig
  )
=======
  const tasksScheduler = createTasksScheduler(() => selfConnection)
  const ipniService = createIPNIService(multihashesQueueConfig, blocksCarsPositionTableConfig, blobsStorage)
>>>>>>> 1fa4a987

  const server = createUcantoServer(serviceSigner, {
    codec,
    allocationsStorage,
    blobsStorage,
    blobRetriever: blobsStorage,
    getServiceConnection: () => connection,
    // TODO: to be deprecated with `store/*` protocol
    storeTable: createStoreTable(AWS_REGION, storeTableName, {
      endpoint: dbEndpoint,
    }),
    // TODO: to be deprecated with `store/*` protocol
    carStoreBucket: composeCarStoresWithOrderedHas(
      createCarStore(AWS_REGION, storeBucketName),
      createCarStore(R2_REGION, carparkBucketName, {
        endpoint: carparkBucketEndpoint,
        credentials: {
          accessKeyId: carparkBucketAccessKeyId,
          secretAccessKey: carparkBucketSecretAccessKey,
        },
      })
    ),
    // TODO: to be deprecated with `store/*` protocol
    dudewhereBucket: createDudewhereStore(R2_REGION, R2_DUDEWHERE_BUCKET_NAME, {
      endpoint: R2_ENDPOINT,
      credentials: {
        accessKeyId: R2_ACCESS_KEY_ID,
        secretAccessKey: R2_SECRET_ACCESS_KEY,
      },
    }),
    uploadTable: createUploadTable(AWS_REGION, uploadTableName, {
      endpoint: dbEndpoint,
    }),
    signer: serviceSigner,
    // TODO: we should set URL from a different env var, doing this for now to avoid that refactor - tracking in https://github.com/web3-storage/w3infra/issues/209
    url: new URL(accessServiceURL),
    email: new Email({ token: postmarkToken }),
    agentStore,
    provisionsStorage,
    subscriptionsStorage,
    delegationsStorage,
    revocationsStorage,
    rateLimitsStorage,
    aggregatorId: DID.parse(aggregatorDid),
    pieceStore: createPieceTable(AWS_REGION, pieceTableName),
    taskStore: createFilecoinTaskStore(
      AWS_REGION,
      invocationBucketName,
      workflowBucketName
    ),
    receiptStore: createFilecoinReceiptStore(
      AWS_REGION,
      invocationBucketName,
      workflowBucketName
    ),
    pieceOfferQueue: createPieceOfferQueueClient(
      { region: AWS_REGION },
      { queueUrl: pieceOfferQueueUrl }
    ),
    filecoinSubmitQueue: createFilecoinSubmitQueueClient(
      { region: AWS_REGION },
      { queueUrl: filecoinSubmitQueueUrl }
    ),
    dealTrackerService: {
      connection: dealTrackerConnection,
      invocationConfig: {
        issuer: serviceSigner,
        audience: dealTrackerConnection.id,
        with: serviceSigner.did(),
      },
    },
    plansStorage,
    requirePaymentPlan,
    usageStorage,
    ipniService,
  })

  const connection = UploadAPI.connect({
    id: serviceSigner,
    channel: server,
  })

  // const processingCtx = {
  //   invocationBucket,
  //   taskBucket,
  //   workflowBucket,
  //   streamName,
  //   kinesisClient,
  // }

  const payload = fromLambdaRequest(request)

  const response = await UploadAPI.handle(server, payload)

  // const result = server.codec.accept(payload)
  // // if we can not select a codec we respond with error.
  // if (result.error) {
  //   return toLambdaResponse({
  //     status: result.error.status,
  //     headers: result.error.headers || {},
  //     body: Buffer.from(result.error.message || ''),
  //   })
  // }

  // const { encoder, decoder } = result.ok

  // const contentType = payload.headers['content-type']
  // // Process workflow
  // // We block until we can log the UCAN invocation if this fails we return a 500
  // // to the client. That is because in the future we expect that invocations will
  // // be written to a queue first and then processed asynchronously, so if we
  // // fail to queue the invocation we should not handle it.
  // const incoming = await processAgentMessageArchive(
  //   // If the `content-type` is set to `application/vnd.ipld.car` use CAR codec
  //   // format is already up to date so we pass payload as is. Otherwise we
  //   // transform the payload into modern CAR format.
  //   contentType === CAR.contentType
  //     ? payload
  //     : CAR.request.encode(await decoder.decode(payload)),
  //   processingCtx
  // )

  // UploadAPI.handle

  // Decode incoming request
  // const incoming = await decoder.decode(payload)
  // Execute invocations
  // const outgoing = await UploadAPI.execute(server, incoming)

  // const response = await encoder.encode(outgoing)
  // await processAgentMessageArchive(
  //   // If response is already in CAR format we pass it as is. Otherwise we
  //   // transform the response into legacy CAR format.
  //   response.headers['content-type'] === CAR.contentType
  //     ? response
  //     : CAR.response.encode(outgoing),
  //   processingCtx
  // )

  return toLambdaResponse(response)
}

export const handler = Sentry.AWSLambda.wrapHandler(ucanInvocationRouter)

/**
 * @param {API.HTTPResponse} response
 */
export function toLambdaResponse({ status = 200, headers, body }) {
  return {
    statusCode: status,
    headers,
    body: Buffer.from(body).toString('base64'),
    isBase64Encoded: true,
  }
}

/**
 * @param {import('aws-lambda').APIGatewayProxyEventV2} request
 */
export const fromLambdaRequest = (request) => ({
  headers: /** @type {Record<string, string>} */ (request.headers),
  body: Buffer.from(request.body || '', 'base64'),
})

function getLambdaEnv() {
  return {
    storeTableName: mustGetEnv('STORE_TABLE_NAME'),
    storeBucketName: mustGetEnv('STORE_BUCKET_NAME'),
    uploadTableName: mustGetEnv('UPLOAD_TABLE_NAME'),
    allocationTableName: mustGetEnv('ALLOCATION_TABLE_NAME'),
    consumerTableName: mustGetEnv('CONSUMER_TABLE_NAME'),
    customerTableName: mustGetEnv('CUSTOMER_TABLE_NAME'),
    subscriptionTableName: mustGetEnv('SUBSCRIPTION_TABLE_NAME'),
    delegationTableName: mustGetEnv('DELEGATION_TABLE_NAME'),
    revocationTableName: mustGetEnv('REVOCATION_TABLE_NAME'),
    spaceMetricsTableName: mustGetEnv('SPACE_METRICS_TABLE_NAME'),
    rateLimitTableName: mustGetEnv('RATE_LIMIT_TABLE_NAME'),
    pieceTableName: mustGetEnv('PIECE_TABLE_NAME'),
    spaceDiffTableName: mustGetEnv('SPACE_DIFF_TABLE_NAME'),
    spaceSnapshotTableName: mustGetEnv('SPACE_SNAPSHOT_TABLE_NAME'),
    pieceOfferQueueUrl: mustGetEnv('PIECE_OFFER_QUEUE_URL'),
    filecoinSubmitQueueUrl: mustGetEnv('FILECOIN_SUBMIT_QUEUE_URL'),
    r2DelegationBucketEndpoint: mustGetEnv('R2_ENDPOINT'),
    r2DelegationBucketAccessKeyId: mustGetEnv('R2_ACCESS_KEY_ID'),
    r2DelegationBucketSecretAccessKey: mustGetEnv('R2_SECRET_ACCESS_KEY'),
    r2DelegationBucketName: mustGetEnv('R2_DELEGATION_BUCKET_NAME'),
    invocationBucketName: mustGetEnv('INVOCATION_BUCKET_NAME'),
    taskBucketName: mustGetEnv('TASK_BUCKET_NAME'),
    workflowBucketName: mustGetEnv('WORKFLOW_BUCKET_NAME'),
    streamName: mustGetEnv('UCAN_LOG_STREAM_NAME'),
    postmarkToken: mustGetEnv('POSTMARK_TOKEN'),
    providers: mustGetEnv('PROVIDERS'),
    accessServiceURL: mustGetEnv('ACCESS_SERVICE_URL'),
    uploadServiceURL: mustGetEnv('UPLOAD_SERVICE_URL'),
    aggregatorDid: mustGetEnv('AGGREGATOR_DID'),
    requirePaymentPlan: process.env.REQUIRE_PAYMENT_PLAN === 'true',
    dealTrackerDid: mustGetEnv('DEAL_TRACKER_DID'),
    dealTrackerUrl: mustGetEnv('DEAL_TRACKER_URL'),
    // carpark bucket - CAR file bytes may be found here with keys like {cid}/{cid}.car
    carparkBucketName: mustGetEnv('R2_CARPARK_BUCKET_NAME'),
    carparkBucketEndpoint: mustGetEnv('R2_ENDPOINT'),
    carparkBucketAccessKeyId: mustGetEnv('R2_ACCESS_KEY_ID'),
    carparkBucketSecretAccessKey: mustGetEnv('R2_SECRET_ACCESS_KEY'),
    // IPNI service
    multihashesQueueConfig: {
      url: new URL(mustGetEnv('MULTIHASHES_QUEUE_URL')),
<<<<<<< HEAD
      region: mustGetEnv('AWS_REGION'),
    },
    blocksCarsPositionTableConfig: {
      name: mustGetEnv('BLOCKS_CAR_POSITION_TABLE_NAME'),
      region: mustGetEnv('AWS_REGION'),
=======
      region: mustGetEnv('INDEXER_REGION')
    },
    blocksCarsPositionTableConfig: {
      name: mustGetEnv('BLOCKS_CAR_POSITION_TABLE_NAME'),
      region: mustGetEnv('INDEXER_REGION')
>>>>>>> 1fa4a987
    },
    // set for testing
    dbEndpoint: process.env.DYNAMO_DB_ENDPOINT,
  }
}<|MERGE_RESOLUTION|>--- conflicted
+++ resolved
@@ -224,14 +224,10 @@
   )
   if (!STRIPE_SECRET_KEY) throw new Error('missing secret: STRIPE_SECRET_KEY')
   const stripe = new Stripe(STRIPE_SECRET_KEY, { apiVersion: '2023-10-16' })
-<<<<<<< HEAD
   const plansStorage = usePlansStore(
     customerStore,
-    createStripeBillingProvider(stripe)
-  )
-=======
-  const plansStorage = usePlansStore(customerStore, createStripeBillingProvider(stripe, customerStore))
->>>>>>> 1fa4a987
+    createStripeBillingProvider(stripe, customerStore)
+  )
   const rateLimitsStorage = createRateLimitTable(AWS_REGION, rateLimitTableName)
   const spaceMetricsTable = createSpaceMetricsTable(
     AWS_REGION,
@@ -268,16 +264,11 @@
     did: dealTrackerDid,
     url: dealTrackerUrl,
   })
-<<<<<<< HEAD
 
   const ipniService = createIPNIService(
     multihashesQueueConfig,
     blocksCarsPositionTableConfig
-  )
-=======
-  const tasksScheduler = createTasksScheduler(() => selfConnection)
-  const ipniService = createIPNIService(multihashesQueueConfig, blocksCarsPositionTableConfig, blobsStorage)
->>>>>>> 1fa4a987
+  , blobsStorage)
 
   const server = createUcantoServer(serviceSigner, {
     codec,
@@ -484,19 +475,11 @@
     // IPNI service
     multihashesQueueConfig: {
       url: new URL(mustGetEnv('MULTIHASHES_QUEUE_URL')),
-<<<<<<< HEAD
-      region: mustGetEnv('AWS_REGION'),
+      region: mustGetEnv('INDEXER_REGION'),
     },
     blocksCarsPositionTableConfig: {
       name: mustGetEnv('BLOCKS_CAR_POSITION_TABLE_NAME'),
-      region: mustGetEnv('AWS_REGION'),
-=======
-      region: mustGetEnv('INDEXER_REGION')
-    },
-    blocksCarsPositionTableConfig: {
-      name: mustGetEnv('BLOCKS_CAR_POSITION_TABLE_NAME'),
-      region: mustGetEnv('INDEXER_REGION')
->>>>>>> 1fa4a987
+      region: mustGetEnv('INDEXER_REGION'),
     },
     // set for testing
     dbEndpoint: process.env.DYNAMO_DB_ENDPOINT,
