--- conflicted
+++ resolved
@@ -98,7 +98,6 @@
     PROVIDERS: providers = '',
     // set for testing
     DYNAMO_DB_ENDPOINT: dbEndpoint,
-    ACCESS_SERVICE_DID: accessServiceDID = '',
     ACCESS_SERVICE_URL: accessServiceURL = '',
   } = process.env
 
@@ -125,15 +124,8 @@
   const consumerTable = createConsumerTable(AWS_REGION, consumerTableName, {
     endpoint: dbEndpoint
   });
-<<<<<<< HEAD
+  const rateLimitsStorage = createRateLimitTable(AWS_REGION, rateLimitTableName)
   const provisionsStorage = useProvisionStore(subscriptionTable, consumerTable, parseProviders(providers))
-=======
-  const rateLimitsStorage = createRateLimitTable(AWS_REGION, rateLimitTableName)
-  const provisionsStorage = useProvisionStore(subscriptionTable, consumerTable, [
-    /** @type {import('@web3-storage/upload-api').ServiceDID} */
-    (accessServiceDID)
-  ])
->>>>>>> 3b032d1f
   const delegationsStorage = createDelegationsTable(AWS_REGION, delegationTableName, { bucket: delegationBucket, invocationBucket, workflowBucket })
 
   const server = createUcantoServer(serviceSigner, {
