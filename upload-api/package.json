{
  "name": "@web3-storage/w3infra-upload-api",
  "version": "3.0.0",
  "type": "module",
  "scripts": {
    "test": "ava --node-arguments='--experimental-fetch' --verbose --timeout=60s --no-worker-threads --serial '**/*.test.js'",
    "build:html": "babel --presets @babel/preset-react ./html.jsx --out-dir ./dist"
  },
  "dependencies": {
    "@aws-sdk/client-dynamodb": "^3.515.0",
    "@aws-sdk/client-kinesis": "^3.515.0",
    "@aws-sdk/client-s3": "^3.515.0",
    "@aws-sdk/s3-request-presigner": "^3.515.0",
    "@aws-sdk/util-dynamodb": "^3.515.0",
    "@ipld/dag-ucan": "^3.0.1",
    "@sentry/serverless": "^7.74.1",
    "@ucanto/client": "^9.0.1",
    "@ucanto/core": "^10.0.1",
    "@ucanto/interface": "^10.0.1",
    "@ucanto/principal": "^9.0.1",
    "@ucanto/server": "^10.0.0",
    "@ucanto/transport": "^9.1.1",
    "@ucanto/validator": "^9.0.2",
    "@web3-storage/access": "^19.0.0",
    "@web3-storage/capabilities": "^17.1.0",
    "@web3-storage/did-mailto": "^2.1.0",
<<<<<<< HEAD
    "@web3-storage/upload-api": "file:../../w3up/packages/upload-api",
=======
    "@web3-storage/upload-api": "^16.0.0",
>>>>>>> 1fa4a987
    "multiformats": "^13.1.0",
    "nanoid": "^5.0.2",
    "preact": "^10.14.1",
    "preact-render-to-string": "^6.2.2",
    "prom-client": "^15.0.0",
    "sst": "^2.1.12",
    "uint8arrays": "^4.0.2"
  },
  "devDependencies": {
    "@babel/cli": "^7.23.0",
    "@babel/core": "^7.23.3",
    "@babel/preset-react": "^7.23.3",
    "@ipld/car": "^5.2.6",
    "@types/aws-lambda": "^8.10.108",
    "@web3-storage/sigv4": "^1.0.2",
    "ava": "^4.3.3",
    "aws-lambda-test-utils": "^1.3.0",
    "constructs": "*",
    "dotenv": "^16.3.2",
    "p-retry": "^6.2.0",
    "testcontainers": "^10.7.1"
  },
  "ava": {
    "require": [
      "dotenv/config"
    ]
  },
  "engines": {
    "node": ">=16.15"
  },
  "prettier": {
    "singleQuote": true,
    "trailingComma": "es5",
    "semi": false
  },
  "eslintConfig": {
    "rules": {
      "unicorn/consistent-destructuring": "off",
      "unicorn/prefer-array-flat-map": "off",
      "unicorn/no-useless-undefined": "off"
    }
  }
}<|MERGE_RESOLUTION|>--- conflicted
+++ resolved
@@ -24,11 +24,7 @@
     "@web3-storage/access": "^19.0.0",
     "@web3-storage/capabilities": "^17.1.0",
     "@web3-storage/did-mailto": "^2.1.0",
-<<<<<<< HEAD
     "@web3-storage/upload-api": "file:../../w3up/packages/upload-api",
-=======
-    "@web3-storage/upload-api": "^16.0.0",
->>>>>>> 1fa4a987
     "multiformats": "^13.1.0",
     "nanoid": "^5.0.2",
     "preact": "^10.14.1",
