{
  "name": "@web3-storage/w3infra-upload-api",
  "version": "3.0.0",
  "type": "module",
  "scripts": {
    "test": "ava --node-arguments='--experimental-fetch' --verbose --timeout=60s --no-worker-threads --serial '**/*.test.js'"
  },
  "dependencies": {
    "@aws-sdk/client-dynamodb": "^3.226.0",
    "@aws-sdk/client-kinesis": "^3.226.0",
    "@aws-sdk/client-s3": "^3.226.0",
    "@aws-sdk/s3-request-presigner": "^3.226.0",
    "@aws-sdk/util-dynamodb": "^3.226.0",
    "@ipld/dag-ucan": "^3.0.1",
    "@sentry/serverless": "^7.22.0",
    "@serverless-stack/node": "^1.18.2",
    "@ucanto/client": "^9.0.0",
    "@ucanto/core": "^9.0.0",
    "@ucanto/interface": "^9.0.0",
    "@ucanto/principal": "^9.0.0",
    "@ucanto/server": "^9.0.1",
    "@ucanto/transport": "^9.0.0",
    "@ucanto/validator": "^9.0.0",
    "@web-std/fetch": "^4.1.0",
<<<<<<< HEAD
    "@web3-storage/access": "^16.3.0",
=======
    "@web3-storage/access": "^16.4.0",
>>>>>>> ef791efe
    "@web3-storage/capabilities": "^11.3.1",
    "@web3-storage/upload-api": "^7.2.0",
    "@web3-storage/w3infra-ucan-invocation": "*",
    "multiformats": "^12.1.2",
    "nanoid": "^5.0.2",
    "preact": "^10.14.1",
    "preact-render-to-string": "^6.2.2",
    "prom-client": "^15.0.0",
    "uint8arrays": "^4.0.2"
  },
  "devDependencies": {
    "@ipld/car": "^5.0.1",
    "@serverless-stack/resources": "*",
    "@types/aws-lambda": "^8.10.108",
    "@web-std/blob": "3.0.4",
    "@web3-storage/sigv4": "^1.0.2",
    "ava": "^4.3.3",
    "aws-lambda-test-utils": "^1.3.0",
    "testcontainers": "^8.13.0"
  },
  "engines": {
    "node": ">=16.15"
  },
  "prettier": {
    "singleQuote": true,
    "trailingComma": "es5",
    "semi": false
  }
}<|MERGE_RESOLUTION|>--- conflicted
+++ resolved
@@ -22,11 +22,7 @@
     "@ucanto/transport": "^9.0.0",
     "@ucanto/validator": "^9.0.0",
     "@web-std/fetch": "^4.1.0",
-<<<<<<< HEAD
-    "@web3-storage/access": "^16.3.0",
-=======
     "@web3-storage/access": "^16.4.0",
->>>>>>> ef791efe
     "@web3-storage/capabilities": "^11.3.1",
     "@web3-storage/upload-api": "^7.2.0",
     "@web3-storage/w3infra-ucan-invocation": "*",
