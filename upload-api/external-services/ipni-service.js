--- conflicted
+++ resolved
@@ -32,12 +32,8 @@
  * @param {import('@web3-storage/upload-api').BlobsStorage} blobsStorage
  * @returns {import('@web3-storage/upload-api').IPNIService}
  */
-<<<<<<< HEAD
-export const useIPNIService = (blockAdvertPublisher, blockIndexStore) => ({
-=======
 export const useIPNIService = (blockAdvertPublisher, blockIndexStore, blobsStorage) => ({
   /** @param {import('@web3-storage/upload-api').ShardedDAGIndex} index */
->>>>>>> 561f1ffc
   async publish (index) {
     /** @type {import('multiformats').MultihashDigest[]} */
     const items = []
