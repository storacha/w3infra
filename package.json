{
  "name": "w3infra",
  "version": "0.0.0",
  "private": true,
  "scripts": {
    "start": "sst start",
    "build": "sst build",
    "deploy": "sst deploy",
    "remove": "sst remove",
    "console": "sst console",
    "lint": "tsc && eslint '**/*.js'",
<<<<<<< HEAD
    "clean": "rm -rf docs node_modules pnpm-lock.yaml packages/*/{pnpm-lock.yaml,coverage,.nyc_output,dist,node_modules,.next}",
    "test": "npm test -w upload-api -w carpark -w replicator -w satnav -w ucan-invocation"
=======
    "clean": "rm -rf dist node_modules package-lock.json ./*/{.cache,dist,node_modules}",
    "test": "npm test -w upload-api -w carpark -w replicator -w satnav"
>>>>>>> 83e40683
  },
  "devDependencies": {
    "@serverless-stack/cli": "^1.18.0",
    "@serverless-stack/resources": "^1.18.0",
    "@tsconfig/node16": "^1.0.3",
    "@types/git-rev-sync": "^2.0.0",
    "git-rev-sync": "^3.0.2",
    "hd-scripts": "^3.0.2",
    "lint-staged": "^13.0.3",
    "typescript": "^4.9.3"
  },
  "dependencies": {
    "@serverless-stack/node": "^1.18.0",
    "aws-cdk-lib": "2.50.0"
  },
  "simple-git-hooks": {
    "pre-commit": "npx lint-staged"
  },
  "lint-staged": {
    "*.js": "eslint --fix"
  },
  "eslintConfig": {
    "extends": [
      "./node_modules/hd-scripts/eslint/index.js"
    ],
    "parserOptions": {
      "project": "./tsconfig.json"
    },
    "rules": {
      "unicorn/prefer-number-properties": "off",
      "unicorn/no-null": "off",
      "unicorn/no-array-for-each": "off",
      "unicorn/no-await-expression-member": "off",
      "unicorn/prefer-set-has": "off",
      "unicorn/prefer-export-from": "off",
      "unicorn/catch-error-name": "off",
      "unicorn/explicit-length-check": "off",
      "unicorn/prefer-type-error": "off",
      "unicorn/no-zero-fractions": "off",
      "eqeqeq": "off",
      "no-void": "off",
      "no-console": "off",
      "no-continue": "off",
      "no-warning-comments": "off",
      "jsdoc/check-indentation": "off",
      "jsdoc/require-hyphen-before-param-description": "off"
    }
  },
  "workspaces": [
    "carpark",
    "replicator",
    "satnav",
    "ucan-invocation",
    "upload-api"
  ]
}<|MERGE_RESOLUTION|>--- conflicted
+++ resolved
@@ -9,13 +9,8 @@
     "remove": "sst remove",
     "console": "sst console",
     "lint": "tsc && eslint '**/*.js'",
-<<<<<<< HEAD
-    "clean": "rm -rf docs node_modules pnpm-lock.yaml packages/*/{pnpm-lock.yaml,coverage,.nyc_output,dist,node_modules,.next}",
+    "clean": "rm -rf dist node_modules package-lock.json ./*/{.cache,dist,node_modules}",
     "test": "npm test -w upload-api -w carpark -w replicator -w satnav -w ucan-invocation"
-=======
-    "clean": "rm -rf dist node_modules package-lock.json ./*/{.cache,dist,node_modules}",
-    "test": "npm test -w upload-api -w carpark -w replicator -w satnav"
->>>>>>> 83e40683
   },
   "devDependencies": {
     "@serverless-stack/cli": "^1.18.0",
