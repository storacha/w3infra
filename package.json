{
  "name": "w3infra",
  "version": "0.0.0",
  "private": true,
  "type": "module",
  "scripts": {
    "start": "sst start",
    "build": "sst build",
    "check": "tsc --build",
    "deploy": "sst deploy --outputs-file .test-env.json",
    "remove": "sst remove",
    "console": "sst console",
    "lint": "tsc && eslint '**/*.js'",
    "clean": "rm -rf dist node_modules package-lock.json ./*/{.cache,dist,node_modules}",
    "test": "npm test -w billing -w upload-api -w carpark -w replicator -w satnav -w roundabout -w filecoin",
    "test-integration": "ava --verbose --serial --timeout=660s test/*.test.js",
    "fetch-metrics-for-space": "npm run fetch-metrics-for-space -w tools",
    "follow-filecoin-receipt-chain": "npm run follow-filecoin-receipt-chain -w tools",
    "d1-dynamo-migration": "npm run d1-dynamo-migration -w tools"
  },
  "devDependencies": {
    "@ipld/car": "^5.2.6",
    "@ipld/dag-ucan": "^3.0.1",
    "@tsconfig/node16": "^1.0.3",
    "@types/git-rev-sync": "^2.0.0",
    "@ucanto/client": "^9.0.1",
    "@ucanto/core": "^10.0.1",
    "@ucanto/interface": "^10.0.1",
    "@ucanto/principal": "^9.0.1",
    "@ucanto/transport": "^9.1.1",
    "@ucanto/validator": "^9.0.2",
    "@web-std/blob": "^3.0.4",
    "@web-std/fetch": "^4.1.0",
    "@web3-storage/data-segment": "^5.1.0",
    "@web3-storage/filecoin-client": "^3.3.3",
    "@web3-storage/w3up-client": "^12.5.3",
    "ava": "^4.3.3",
    "chalk": "4.1.2",
    "constructs": "10.3.0",
    "dotenv": "^16.0.3",
    "git-rev-sync": "^3.0.2",
    "hd-scripts": "^3.0.2",
    "lint-staged": "^13.0.3",
    "mailslurp-client": "^15.17.2",
    "multiformats": "^13.1.0",
    "p-retry": "^6.2.0",
    "p-wait-for": "^5.0.0",
    "typescript": "^4.9.3"
  },
  "dependencies": {
    "@ipld/dag-json": "^10.1.5",
    "@web-std/stream": "^1.0.3",
<<<<<<< HEAD
    "@web3-storage/upload-api": "^14.0.0",
=======
>>>>>>> 561f1ffc
    "aws-cdk-lib": "2.124.0",
    "sst": "^2.40.3"
  },
  "simple-git-hooks": {
    "pre-commit": "npx lint-staged"
  },
  "lint-staged": {
    "*.js": "eslint --fix"
  },
  "eslintConfig": {
    "extends": [
      "./node_modules/hd-scripts/eslint/preact.js"
    ],
    "parserOptions": {
      "project": "./tsconfig.json",
      "ecmaFeatures": {
        "jsx": true
      }
    },
    "rules": {
      "unicorn/prefer-number-properties": "off",
      "unicorn/no-null": "off",
      "unicorn/no-array-callback-reference": "off",
      "unicorn/no-array-for-each": "off",
      "unicorn/no-array-reduce": "off",
      "unicorn/no-await-expression-member": "off",
      "unicorn/no-for-loop": "off",
      "unicorn/prefer-export-from": "off",
      "unicorn/prefer-object-from-entries": "off",
      "unicorn/prefer-set-has": "off",
      "unicorn/catch-error-name": "off",
      "unicorn/explicit-length-check": "off",
      "unicorn/prefer-type-error": "off",
      "unicorn/no-zero-fractions": "off",
      "unicorn/expiring-todo-comments": "off",
      "eqeqeq": "off",
      "no-new": "off",
      "no-void": "off",
      "no-console": "off",
      "no-continue": "off",
      "no-warning-comments": "off",
      "jsdoc/check-indentation": "off",
      "jsdoc/require-hyphen-before-param-description": "off",
      "react-hooks/rules-of-hooks": "off",
      "react/no-danger": "off"
    }
  },
  "workspaces": [
    "billing",
    "carpark",
    "replicator",
    "roundabout",
    "satnav",
    "ucan-invocation",
    "upload-api",
    "filecoin",
    "tools"
  ],
  "prettier": {
    "singleQuote": true,
    "trailingComma": "es5",
    "semi": false
  }
}<|MERGE_RESOLUTION|>--- conflicted
+++ resolved
@@ -50,10 +50,6 @@
   "dependencies": {
     "@ipld/dag-json": "^10.1.5",
     "@web-std/stream": "^1.0.3",
-<<<<<<< HEAD
-    "@web3-storage/upload-api": "^14.0.0",
-=======
->>>>>>> 561f1ffc
     "aws-cdk-lib": "2.124.0",
     "sst": "^2.40.3"
   },
