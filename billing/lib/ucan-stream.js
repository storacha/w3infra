--- conflicted
+++ resolved
@@ -20,19 +20,10 @@
     let resource
     /** @type {number|undefined} */
     let size
-<<<<<<< HEAD
-    if (isReceiptForCapability(message, BlobCaps.allocate) && isBlobAllocateSuccess(message.out)) {
-      const spaceDigestBytes = message.value.att[0].nb?.space
-      if (!spaceDigestBytes) throw new Error('missing space in allocate caveats')
-      resource = DID.decode(spaceDigestBytes).did()
-      size = message.out.ok.size
+    if (isReceiptForCapability(message, BlobCaps.accept) && isBlobAcceptSuccess(message.out)) {
+      resource = DID.decode(message.value.att[0].nb?.space ?? new Uint8Array()).did()
+      size = message.value.att[0].nb?.blob.size
     } else if (isReceiptForCapability(message, SpaceBlobCaps.remove) && isSpaceBlobRemoveSuccess(message.out)) {
-=======
-    if (isReceiptForCapability(message, ServiceBlobCaps.accept) && isServiceBlobAcceptSuccess(message.out)) {
-      resource = message.value.att[0].nb?.space
-      size = message.value.att[0].nb?.blob.size
-    } else if (isReceiptForCapability(message, BlobCaps.remove) && isBlobRemoveSuccess(message.out)) {
->>>>>>> 8cb91e6c
       resource = /** @type {import('@ucanto/interface').DID} */ (message.value.att[0].with)
       size = -message.out.ok.size
     // TODO: remove me LEGACY store/add
@@ -132,15 +123,9 @@
 
 /**
  * @param {import('@ucanto/interface').Result} r
-<<<<<<< HEAD
- * @returns {r is { ok: import('@storacha/capabilities/types').BlobAllocateSuccess }}
- */
-const isBlobAllocateSuccess = r =>
-=======
  * @returns {r is { ok: import('@web3-storage/capabilities/types').BlobAcceptSuccess }}
  */
-const isServiceBlobAcceptSuccess = (r) =>
->>>>>>> 8cb91e6c
+const isBlobAcceptSuccess = (r) =>
   !r.error &&
   r.ok != null &&
   typeof r.ok === 'object' &&
