#!/usr/bin/env node
import fs from 'node:fs'
import sade from 'sade'
import dotenv from 'dotenv'
<<<<<<< HEAD
import { addCustomer } from './src/customer.js'
import { runBilling } from './src/run.js'
import { diffAdd, diffRemove} from './src/diff.js'
=======
import { spaceAdd } from './src/space.js'
import { usage } from './src/usage.js'
>>>>>>> 512dabf1

const pkg = JSON.parse(fs.readFileSync(new URL('package.json', import.meta.url)).toString())

dotenv.config({ path: './.env' })

const cli = sade('billing')

cli
  .version(pkg.version)

cli
  .command('customer add <customer> <account>')
  .describe('Add a customer to the billing system. `customer` is a did:mailto: address and `account` is a Stripe customer ID.')
  .action(addCustomer)

cli
  .command('space add <customer>')
  .describe('Add a space for the customer to the billing system.')
  .action(spaceAdd)

cli
  .command('diff add <space> <bytes> <datetime>')
  .describe('Add some bytes to the space at the passed ISO timestamp.')
  .action(diffAdd)

cli
  .command('diff remove <space> <bytes> <datetime>')
  .describe('Remove some bytes from the space at the passed ISO timestamp.')
  .action(diffRemove)

cli
  .command('run <from> <to>')
  .describe('Trigger a billing run for the passed period.')
  .action(runBilling)

cli
  .command('usage <customer> <from> <to>')
  .describe('Get usage for customer for period.')
  .action(usage)

cli.parse(process.argv)<|MERGE_RESOLUTION|>--- conflicted
+++ resolved
@@ -2,14 +2,11 @@
 import fs from 'node:fs'
 import sade from 'sade'
 import dotenv from 'dotenv'
-<<<<<<< HEAD
 import { addCustomer } from './src/customer.js'
 import { runBilling } from './src/run.js'
 import { diffAdd, diffRemove} from './src/diff.js'
-=======
 import { spaceAdd } from './src/space.js'
 import { usage } from './src/usage.js'
->>>>>>> 512dabf1
 
 const pkg = JSON.parse(fs.readFileSync(new URL('package.json', import.meta.url)).toString())
 
