--- conflicted
+++ resolved
@@ -1,7 +1,8 @@
 import { Schema } from '@ucanto/core'
-import * as ServiceBlobCaps from '@storacha/capabilities/web3.storage/blob'
+import * as BlobCaps from '@storacha/capabilities/blob'
 import * as SpaceBlobCaps from '@storacha/capabilities/space/blob'
 import * as StoreCaps from '@storacha/capabilities/store'
+import { parse as parseDID, decode as decodeDID } from '@ipld/dag-ucan/did'
 import { findSpaceUsageDeltas, storeSpaceUsageDeltas } from '../../lib/ucan-stream.js'
 import { randomConsumer } from '../helpers/consumer.js'
 import { randomLink } from '../helpers/dag.js'
@@ -29,17 +30,10 @@
 
     /**
      * @type {import('../../lib/api.js').UcanReceiptMessage<[
-<<<<<<< HEAD
-     *   | import('@storacha/capabilities/types').W3sBlobAllocate
+     *   | import('@storacha/capabilities/types').BlobAccept
      *   | import('@storacha/capabilities/types').SpaceBlobRemove
      *   | import('@storacha/capabilities/types').StoreAdd
      *   | import('@storacha/capabilities/types').StoreRemove
-=======
-     *   | import('@web3-storage/capabilities/types').BlobAccept
-     *   | import('@web3-storage/capabilities/types').BlobRemove
-     *   | import('@web3-storage/capabilities/types').StoreAdd
-     *   | import('@web3-storage/capabilities/types').StoreRemove
->>>>>>> 8cb91e6c
      * ]>[]}
      */
     const receipts = [{
@@ -49,7 +43,7 @@
       value: {
         att: [{
           with: await randomDIDKey(),
-          can: ServiceBlobCaps.accept.can,
+          can: BlobCaps.accept.can,
           nb: {
             _put: {
               "ucan/await": [
@@ -61,7 +55,7 @@
               digest: randomLink().multihash.bytes,
               size: 138
             },
-            space: await randomDIDKey()
+            space: parseDID(await randomDIDKey())
           }
         }],
         aud: await randomDID(),
@@ -131,8 +125,8 @@
       assert.ok(deltas.some(d => (
         d.cause.toString() === r.invocationCid.toString() &&
         // resource for blob accept is found in the caveats
-        (r.value.att[0].can === ServiceBlobCaps.accept.can
-          ? d.resource === r.value.att[0].nb.space
+        (r.value.att[0].can === BlobCaps.accept.can
+          ? d.resource === decodeDID(r.value.att[0].nb.space).did()
           : d.resource === r.value.att[0].with)
       )))
     }
