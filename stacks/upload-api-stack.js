--- conflicted
+++ resolved
@@ -12,8 +12,6 @@
 import { FilecoinStack } from './filecoin-stack.js'
 import { UcanInvocationStack } from './ucan-invocation-stack.js'
 import { IndexerStack } from './indexer-stack.js'
-
-<<<<<<< HEAD
 import {
   getCustomDomain,
   getApiPackageJson,
@@ -23,10 +21,6 @@
   getEventSourceConfig,
   getServiceURL,
 } from './config.js'
-=======
-import { getCustomDomain, getApiPackageJson, getGitInfo, setupSentry, getEnv, getEventSourceConfig, getServiceURL } from './config.js'
-import { mustGetEnv } from '../lib/env.js'
->>>>>>> 2d52cbf3
 
 /**
  * @param {import('sst/constructs').StackContext} properties
@@ -51,10 +45,6 @@
     CONTENT_CLAIMS_URL,
     DISABLE_IPNI_PUBLISHING,
   } = getEnv()
-
-  const OTEL_EXPORTER_OTLP_ENDPOINT = mustGetEnv('OTEL_EXPORTER_OTLP_ENDPOINT')
-  const OTEL_TRACES_SAMPLER = mustGetEnv('OTEL_TRACES_SAMPLER')
-  const OTEL_TRACES_SAMPLER_ARG = mustGetEnv('OTEL_TRACES_SAMPLER_ARG')
 
   // Setup app monitoring with Sentry
   setupSentry(app, stack)
@@ -143,38 +133,9 @@
             VERSION: pkg.version,
             COMMIT: git.commmit,
             STAGE: stack.stage,
-<<<<<<< HEAD
-=======
-            ACCESS_SERVICE_URL: getServiceURL(stack, customDomain) ?? '',
-            UPLOAD_SERVICE_URL: getServiceURL(stack, customDomain) ?? '',
-            POSTMARK_TOKEN: process.env.POSTMARK_TOKEN ?? '',
-            PROVIDERS: process.env.PROVIDERS ?? '',
-            R2_ACCESS_KEY_ID: process.env.R2_ACCESS_KEY_ID ?? '',
-            R2_SECRET_ACCESS_KEY: process.env.R2_SECRET_ACCESS_KEY ?? '',
-            R2_REGION: process.env.R2_REGION ?? '',
-            R2_CARPARK_BUCKET_NAME: process.env.R2_CARPARK_BUCKET_NAME ?? '',
-            R2_DELEGATION_BUCKET_NAME: process.env.R2_DELEGATION_BUCKET_NAME ?? '',
-            R2_ENDPOINT: process.env.R2_ENDPOINT ?? '',
-            REQUIRE_PAYMENT_PLAN: process.env.REQUIRE_PAYMENT_PLAN ?? '',
-            UPLOAD_API_DID: process.env.UPLOAD_API_DID ?? '',
-            UPLOAD_API_ALIAS: process.env.UPLOAD_API_ALIAS ?? '',
-            STRIPE_PRICING_TABLE_ID: process.env.STRIPE_PRICING_TABLE_ID ?? '',
-            STRIPE_FREE_TRIAL_PRICING_TABLE_ID: process.env.STRIPE_FREE_TRIAL_PRICING_TABLE_ID ?? '',
-            STRIPE_PUBLISHABLE_KEY: process.env.STRIPE_PUBLISHABLE_KEY ?? '',
-            DEAL_TRACKER_DID: process.env.DEAL_TRACKER_DID ?? '',
-            DEAL_TRACKER_URL: process.env.DEAL_TRACKER_URL ?? '',
-            REFERRALS_ENDPOINT: process.env.REFERRALS_ENDPOINT ?? '',
-            INDEXING_SERVICE_DID,
-            INDEXING_SERVICE_URL,
-            HOSTED_ZONE: hostedZone ?? '',
-            GITHUB_CLIENT_ID: process.env.GITHUB_CLIENT_ID ?? '',
-            PRINCIPAL_MAPPING: process.env.PRINCIPAL_MAPPING ?? '',
-            HUMANODE_TOKEN_ENDPOINT: process.env.HUMANODE_TOKEN_ENDPOINT ?? '',
-            HUMANODE_CLIENT_ID: process.env.HUMANODE_CLIENT_ID ?? '',
-            OTEL_EXPORTER_OTLP_ENDPOINT,
-            OTEL_TRACES_SAMPLER,
-            OTEL_TRACES_SAMPLER_ARG,
->>>>>>> 2d52cbf3
+            OTEL_EXPORTER_OTLP_ENDPOINT: process.env.OTEL_EXPORTER_OTLP_ENDPOINT ?? '',
+            OTEL_TRACES_SAMPLER: process.env.OTEL_TRACES_SAMPLER ?? '',
+            OTEL_TRACES_SAMPLER_ARG: process.env.OTEL_TRACES_SAMPLER_ARG ?? '',
           },
         },
       },
