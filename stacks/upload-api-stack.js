--- conflicted
+++ resolved
@@ -103,13 +103,10 @@
           R2_ENDPOINT: process.env.R2_ENDPOINT ?? '',
           REQUIRE_PAYMENT_PLAN: process.env.REQUIRE_PAYMENT_PLAN ?? '',
           UPLOAD_API_DID: process.env.UPLOAD_API_DID ?? '',
-<<<<<<< HEAD
           STRIPE_PRICING_TABLE_ID: process.env.STRIPE_PRICING_TABLE_ID ?? '',
           STRIPE_PUBLISHABLE_KEY: process.env.STRIPE_PUBLISHABLE_KEY ?? '',
-=======
           DEAL_TRACKER_DID: process.env.DEAL_TRACKER_DID ?? '',
           DEAL_TRACKER_URL: process.env.DEAL_TRACKER_URL ?? '',
->>>>>>> 512223aa
         },
         bind: [
           privateKey,
