--- conflicted
+++ resolved
@@ -4,11 +4,7 @@
 import { UcanInvocationStack } from './ucan-invocation-stack.js'
 import { BillingDbStack } from './billing-db-stack.js'
 import { UploadDbStack } from './upload-db-stack.js'
-<<<<<<< HEAD
-import { setupSentry, getKinesisEventSourceConfig, getCustomDomain } from './config.js'
-=======
-import { setupSentry } from './config.js'
->>>>>>> 188e490a
+import { setupSentry, getCustomDomain } from './config.js'
 
 /** @param {import('@serverless-stack/resources').StackContext} props */
 export function BillingStack ({ stack, app }) {
